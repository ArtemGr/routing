--- conflicted
+++ resolved
@@ -225,13 +225,9 @@
                                 },
                                 // we hold an active connection to this endpoint,
                                 // mapped to a name in our routing table
-<<<<<<< HEAD
                                 Some(ConnectionName::Routing(name)) => {
                                     debug!("New Message from ROUTING {:?} on {:?}",
                                         name, endpoint);
-=======
-                                Some(ConnectionName::Routing(_name)) => {
->>>>>>> 01bb6a0b
                                     ignore(self.message_received(message));
                                 },
                                 // we hold an active connection to this endpoint,
@@ -244,13 +240,9 @@
                                     // TODO(ben 29/07/2015) message can be validated
                                     ignore(self.message_received(message));
                                 },
-<<<<<<< HEAD
                                 Some(ConnectionName::OurBootstrap(bootstrap_node_name)) => {
                                     debug!("New Message from BOOTSTRAP {:?} on {:?}",
                                         bootstrap_node_name, endpoint);
-=======
-                                Some(ConnectionName::OurBootstrap(_bootstrap_node_name)) => {
->>>>>>> 01bb6a0b
                                     ignore(self.message_received(message));
                                 },
                                 Some(ConnectionName::UnidentifiedConnection) => {
@@ -294,61 +286,6 @@
         .unwrap_or(SourceAddress::Direct(self.id.name()))
     }
 
-<<<<<<< HEAD
-=======
-    #[allow(dead_code)]
-    fn handle_unknown_connect_request(&mut self, endpoint: &Endpoint, message: SignedMessage)
-            -> RoutingResult {
-
-        //let (serialised_connect_request, signature) = match message.clone() {
-        //    Message::Signed(serialised_cr, signature) => (serialised_cr, signature),
-        //    Message::Unsigned(_) => return Err(RoutingError::NotEnoughSignatures)
-        //};
-
-        let routing_message = try!(message.get_routing_message());
-        let connect_request = match routing_message.message_type {
-            MessageType::ConnectRequest(ref request) => request.clone(),
-            _ => return Ok(()), // To be changed to Parse error
-        };
-
-        let our_authority = our_authority(&routing_message, &self.routing_table);
-
-        // only accept unrelocated Ids from unknown connections
-        if connect_request.requester_fob.is_relocated() {
-            return Err(RoutingError::RejectedPublicId);
-        }
-
-        // if the PublicId is not relocated,
-        // only accept the connection into the RelayMap.
-        // This will enable this connection to bootstrap or act as a client.
-        let mut routing_msg = try!(routing_message.create_reply(&self.id.name(), &our_authority));
-        routing_msg.message_type = MessageType::ConnectResponse(ConnectResponse {
-                    requester_local_endpoints: connect_request.local_endpoints.clone(),
-                    requester_external_endpoints: connect_request.external_endpoints.clone(),
-                    receiver_local_endpoints: self.accepting_on.clone(),
-                    receiver_external_endpoints: vec![],
-                    requester_id: connect_request.requester_id.clone(),
-                    receiver_id: self.id.name().clone(),
-                    receiver_fob: PublicId::new(&self.id),
-                    serialised_connect_request: message.encoded_body().clone(),
-                    connect_request_signature: message.signature().clone()
-                });
-
-        let signed_message = try!(SignedMessage::new(&routing_msg, self.id.signing_private_key()));
-        let serialised_msg = try!(encode(&signed_message));
-
-        self.relay_map.add_client(connect_request.requester_fob, endpoint.clone());
-        self.relay_map.remove_unknown_connection(endpoint);
-
-        debug_assert!(self.relay_map.contains_endpoint(&endpoint));
-
-        match self.connection_manager.send(endpoint.clone(), serialised_msg) {
-            Ok(_)  => Ok(()),
-            Err(e) => Err(RoutingError::Io(e))
-        }
-    }
-
->>>>>>> 01bb6a0b
     /// When CRUST receives a connect to our listening port and establishes a new connection,
     /// the endpoint is given here as new connection
     fn handle_new_connection(&mut self, endpoint : Endpoint) {
