--- conflicted
+++ resolved
@@ -306,7 +306,7 @@
     proxy_peer_id: Option<PeerId>,
     routing_table: RoutingTable<XorName>,
     our_public_id: PublicId,
-    /// A joining node wants to join our group
+    /// A joining node wants to join our section
     candidate: Option<Candidate>,
 }
 
@@ -326,9 +326,8 @@
     }
 
     /// Clears the routing table and resets this node's public ID.
-<<<<<<< HEAD
     pub fn reset_routing_table(&mut self, our_public_id: PublicId) {
-        let min_group_size = self.routing_table.min_group_size();
+        let min_section_size = self.routing_table.min_section_size();
         self.our_public_id = our_public_id;
 
         if !self.routing_table.is_empty() {
@@ -337,7 +336,7 @@
                   self.routing_table)
         }
 
-        let new_rt = RoutingTable::new(*our_public_id.name(), min_group_size);
+        let new_rt = RoutingTable::new(*our_public_id.name(), min_section_size);
         self.routing_table = new_rt;
     }
 
@@ -347,29 +346,6 @@
         // consider refactoring to return an error which can be used to transition the state
         // machine to `Terminate`.
         unwrap!(self.routing_table.add_prefixes(prefixes));
-=======
-    pub fn reset_routing_table(&mut self, our_public_id: PublicId, sections: &[Section]) {
-        self.unknown_peers.clear();
-        self.expected_peers.clear();
-        let min_section_size = self.routing_table.min_section_size();
-        self.our_public_id = our_public_id;
-        self.expected_peers.extend(sections.iter()
-            .flat_map(|&(_, ref members)| members)
-            .map(|id| (*id.name(), Instant::now())));
-        let prefixes = sections.iter().map(|&(ref prefix, _)| *prefix).collect_vec();
-        // TODO - nothing can be done to recover from an error here - use `unwrap!` for now, but
-        // consider refactoring to return an error which can be used to transition the state
-        // machine to `Terminate`.
-        let new_rt = unwrap!(RoutingTable::new_with_sections(*our_public_id.name(),
-                                                             min_section_size,
-                                                             prefixes));
-        let old_rt = mem::replace(&mut self.routing_table, new_rt);
-        for name in old_rt.iter() {
-            let _ = self.peer_map.remove_by_name(name);
-        }
-
-        self.cleanup_proxy_peer_id();
->>>>>>> 33c96d88
     }
 
     /// Returns the routing table.
@@ -384,12 +360,11 @@
     }
 
     /// Wraps the routing table function of the same name and maps `XorName`s to `PublicId`s.
-<<<<<<< HEAD
     ///
     /// Returns:
     ///
-    /// * Err()             If already handing a joining request
-    /// * Ok(our_group)     if needs to carry out resource proof evaluate
+    /// * Err()             If already handling a joining request
+    /// * Ok(our_section)   If needs to carry out resource proof evaluate
     pub fn expect_join_our_section(&mut self,
                                    expected_name: &XorName,
                                    client_auth: &Authority<XorName>,
@@ -459,22 +434,6 @@
                                self.routing_table.our_name(),
                                candidate_name);
                     }
-=======
-    pub fn expect_add_to_our_section(&self,
-                                     expected_name: &XorName,
-                                     our_public_id: &PublicId)
-                                     -> Result<Vec<Section>, RoutingTableError> {
-        self.routing_table.validate_joining_node(expected_name)?;
-        let sections = self.routing_table.all_sections();
-        let mut result = vec![];
-        for (prefix, names) in sections {
-            let mut public_ids = vec![];
-            for name in names {
-                if name == *our_public_id.name() {
-                    public_ids.push(*our_public_id);
-                } else if let Some(peer) = self.peer_map.get_by_name(&name) {
-                    public_ids.push(*peer.pub_id())
->>>>>>> 33c96d88
                 }
                 return Err(RoutingError::InvalidStateForOperation);
             }
@@ -552,7 +511,7 @@
     }
 
     /// Wraps the routing table function of the same name and maps `XorName`s to `PublicId`s.
-    pub fn get_sections(&self, our_public_id: &PublicId) -> Vec<Group> {
+    pub fn get_sections(&self, our_public_id: &PublicId) -> Vec<Section> {
         self.routing_table
             .all_sections()
             .into_iter()
