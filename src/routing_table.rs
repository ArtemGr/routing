// Copyright 2015 MaidSafe.net limited.
//
// This SAFE Network Software is licensed to you under (1) the MaidSafe.net Commercial License,
// version 1.0 or later, or (2) The General Public License (GPL), version 3, depending on which
// licence you accepted on initial access to the Software (the "Licences").
//
// By contributing code to the SAFE Network Software, or to this project generally, you agree to be
// bound by the terms of the MaidSafe Contributor Agreement, version 1.0.  This, along with the
// Licenses can be found in the root directory of this project at LICENSE, COPYING and CONTRIBUTOR.
//
// Unless required by applicable law or agreed to in writing, the SAFE Network Software distributed
// under the GPL Licence is distributed on an "AS IS" BASIS, WITHOUT WARRANTIES OR CONDITIONS OF ANY
// KIND, either express or implied.
//
// Please review the Licences for the specific language governing permissions and limitations
// relating to use of the SAFE Network Software.

use std::cmp;
use std::usize;

use crust::Connection;
use itertools::*;
use id::PublicId;
use name_type::{closer_to_target, closer_to_target_or_equal, NameType};
use types;

static BUCKET_SIZE: usize = 1;
pub static PARALLELISM: usize = 4;
static OPTIMAL_SIZE: usize = 64;

#[derive(Clone, Debug)]
pub struct NodeInfo {
    pub public_id: PublicId,
    pub connections: Vec<Connection>,
    #[cfg(test)]
    pub name: NameType,
}

impl NodeInfo {
    #[cfg(not(test))]
    pub fn new(public_id: PublicId, connections: Vec<Connection>) -> NodeInfo {
        NodeInfo {
            public_id: public_id,
            connections: connections,
        }
    }

    #[cfg(not(test))]
    pub fn name(&self) -> &NameType {
        self.public_id.name()
    }

    #[cfg(test)]
    pub fn new(public_id: PublicId, connections: Vec<Connection>) -> NodeInfo {
        let name = public_id.name().clone();
        NodeInfo {
            public_id: public_id,
            connections: connections,
            name: name,
        }
    }

    #[cfg(test)]
    pub fn name(&self) -> &NameType {
        &self.name
    }
}



/// The RoutingTable class is used to maintain a list of contacts to which the node is connected.
pub struct RoutingTable {
    routing_table: Vec<NodeInfo>,
    name: NameType,
}

impl RoutingTable {
    pub fn new(name: &NameType) -> RoutingTable {
        RoutingTable {
            routing_table: Vec::<NodeInfo>::new(),
            name: name.clone(),
        }
    }

    pub fn get_bucket_len() -> usize {
        BUCKET_SIZE
    }

    pub fn get_parallelism() -> usize {
        PARALLELISM
    }

    pub fn get_optimal_len() -> usize {
        OPTIMAL_SIZE
    }

    pub fn get_group_len() -> usize {
        types::GROUP_SIZE
    }

    /// Adds a contact to the routing table.  If the contact is added, the first return arg is true,
    /// otherwise false.  If adding the contact caused another contact to be dropped, the dropped
    /// one is returned in the second field, otherwise the optional field is empty.  The following
    /// steps are used to determine whether to add the new contact or not:
    ///
    /// 1 - if the contact is ourself, or doesn't have a valid public key, or is already in the
    ///     table, it will not be added
    /// 2 - if the routing table is not full (len < Optimallen()), the contact will be added
    /// 3 - if the contact is within our close group, it will be added
    /// 4 - if we can find a candidate for removal (a contact in a bucket with more than BUCKET_SIZE
    ///     contacts, which is also not within our close group), and if the new contact will fit in
    ///     a bucket closer to our own bucket, then we add the new contact.
    pub fn add_node(&mut self, their_info: NodeInfo) -> (bool, Option<NodeInfo>) {
        if self.name == *their_info.name() {
            return (false, None);
        }

<<<<<<< HEAD
        if self.has_node(&their_info.name()) {
            debug!("Routing table {:?} has node {:?}.", self.routing_table, their_info);
=======
        if self.has_node(&their_info.id()) {
            debug!("Routing table {:?} has node {:?}. not adding", self.routing_table, their_info);
>>>>>>> fc02fd60
            return (false, None);
        }

        if self.routing_table.len() < RoutingTable::get_optimal_len() {
            self.push_back_then_sort(their_info);
            return (true, None);
        }

        if closer_to_target(&their_info.name(),
                            &self.routing_table[RoutingTable::get_group_len()].name(),
                            &self.name) {
            self.push_back_then_sort(their_info);
            let removal_node_index = self.find_candidate_for_removal();
            if removal_node_index == usize::MAX {
                return (true, None);
            } else {
                let removal_node = self.routing_table[removal_node_index].clone();
                let _ = self.routing_table.remove(removal_node_index);
                return (true, Some(removal_node));
            }
        }

        let removal_node_index = self.find_candidate_for_removal();
        if removal_node_index != usize::MAX &&
           self.new_node_is_better_than_existing(&their_info.name(), removal_node_index) {
            let removal_node = self.routing_table[removal_node_index].clone();
            let _ = self.routing_table.remove(removal_node_index);
            self.push_back_then_sort(their_info);
            return (true, Some(removal_node));
        }
        (false, None)
    }

    /// Adds a connection to an existing entry.  Should be called after `has_node`.
    pub fn add_connection(&mut self, name: &NameType, connection: Connection) {
        match self.routing_table.iter_mut().find(|node_info| node_info.name() == name) {
            Some(mut node_info) => {
                node_info.connections.push(connection);
                node_info.connections = node_info.connections.iter().cloned().unique().collect();
            },
            None => error!("The NodeInfo should already exist here."),
        }
    }

    /// This is used to check whether it is worth while retrieving a contact's public key from the
    /// PKI with a view to adding the contact to our routing table.  The checking procedure is the
    /// same as for 'AddNode' above, except for the lack of a public key to check in step 1.
    pub fn want_to_add(&self, name: &NameType) -> bool {
        if self.name == *name {
            return false;
        }
        if self.has_node(name) {
            return false;
        }
        if self.routing_table.len() < RoutingTable::get_optimal_len() {
            return true;
        }
        let group_len = RoutingTable::get_group_len() - 1;
        if closer_to_target(&name,
                            &self.routing_table[group_len].name(),
                            &self.name) {
            return true;
        }
        self.new_node_is_better_than_existing(&name, self.find_candidate_for_removal())
    }

    /// This unconditionally removes the contact from the table.
    pub fn drop_node(&mut self, node_to_drop: &NameType) {
<<<<<<< HEAD
        let mut index_of_removal = usize::MAX;

        for i in 0..self.routing_table.len() {
            if self.routing_table[i].name() == node_to_drop {
                index_of_removal = i;
                break;
            }
        }

        if index_of_removal < self.routing_table.len() {
            let _ = self.routing_table.remove(index_of_removal);
        }
=======
        self.routing_table.retain(|x| x.id() != node_to_drop);
>>>>>>> fc02fd60
    }

    /// This returns a collection of contacts to which a message should be sent onwards.  It will
    /// return all of our close group (comprising 'Grouplen' contacts) if the closest one to the
    /// target is within our close group.  If not, it will return the 'Parallelism()' closest
    /// contacts to the target.
    pub fn target_nodes(&self, target: &NameType) -> Vec<NodeInfo> {
        //if in range of close_group send to all close_group
        if self.address_in_our_close_group_range(target) {
            return self.our_close_group();
        }

        // if not in close group but connected then send direct
        for node in &self.routing_table {
<<<<<<< HEAD
            if node.name() == target {
                result.push(node.clone());
                return result;
=======
            if node.id() == target {
                return vec![node.clone()];
>>>>>>> fc02fd60
            }
        }

        // not in close group or routing table so send to closest known nodes up to parallelism
        // count
        self.routing_table.iter().sorted_by(|a, b| if closer_to_target(&a.name(), &b.name(), &target) {
                                                        cmp::Ordering::Less
                                                    } else {
                                                        cmp::Ordering::Greater
                                                    }
                                            ).into_iter()
                                             .cloned()
                                             .take(RoutingTable::get_parallelism())
                                             .collect::<Vec<_>>()
    }

    /// This returns our close group, i.e. the 'Grouplen' contacts closest to our ID (or the entire
    /// table if we hold less than 'Grouplen' contacts in total).
    pub fn our_close_group(&self) -> Vec<NodeInfo> {
        self.routing_table.iter()
                          .take(RoutingTable::get_group_len())
                          .into_iter()
                          .cloned()
                          .collect::<Vec<_>>()
    }

    pub fn drop_connection(&mut self, lost_connection: &Connection) -> Option<NameType> {
        let remove_connection = |node_info: &mut NodeInfo| {
            if let Some(index) = node_info.connections
                                          .iter()
                                          .position(|connection| connection == lost_connection) {
                let _ = node_info.connections.remove(index);
                true
            } else {
                false
            }
        };
        if let Some(node_index) = self.routing_table.iter_mut().position(remove_connection) {
            if self.routing_table[node_index].connections.is_empty() {
               return Some(self.routing_table.remove(node_index).name().clone())
            }
        }
        None
    }

    /// This returns the length of the routing table.
    pub fn len(&self) -> usize {
        self.routing_table.len()
    }

    pub fn our_name(&self) -> &NameType {
        &self.name
    }

    /// This returns true if the provided name is closer than or equal to the furthest node in our
    /// close group. If the routing table contains less than Grouplen nodes, then every address is
    /// considered to be in our close group range.
    pub fn address_in_our_close_group_range(&self, name: &NameType) -> bool {
        if self.routing_table.len() < types::GROUP_SIZE {
            return true;
        }
        let furthest_close_node = self.routing_table[types::GROUP_SIZE - 1].clone();
        closer_to_target_or_equal(&name, &furthest_close_node.name(), &self.name)
    }

    fn find_candidate_for_removal(&self) -> usize {
        assert!(self.routing_table.len() >= RoutingTable::get_optimal_len());

        let mut number_in_bucket = 0usize;
        let mut current_bucket = 0usize;

        // Start iterating from the end, i.e. the furthest from our ID.
        let mut counter = self.routing_table.len() - 1;
        let mut furthest_in_this_bucket = counter;

        // Stop iterating at our furthest close group member since we won't remove any peer in our
        // close group
        let finish = RoutingTable::get_group_len();

        while counter >= finish {
            let bucket_index = self.bucket_index(&self.routing_table[counter].name());

            // If we're entering a new bucket, reset details.
            if bucket_index != current_bucket {
                current_bucket = bucket_index;
                number_in_bucket = 0;
                furthest_in_this_bucket = counter;
            }

            // Check for an excess of contacts in this bucket.
            number_in_bucket += 1;
            if number_in_bucket > RoutingTable::get_bucket_len() {
                break;
            }

            counter -= 1;
        }

        if counter < finish {
            usize::MAX
        } else {
            furthest_in_this_bucket
        }
    }

    // This is equivalent to the common leading bits of `self.name` and `name` where "leading bits"
    // means the most significant bits.
    fn bucket_index(&self, name: &NameType) -> usize {
        for byte_index in 0..::NAME_TYPE_LEN {
            if self.name.0[byte_index] != name.0[byte_index] {
                return (byte_index * 8) + match self.name.0[byte_index] ^ name.0[byte_index] {
                    1 => 7,
                    2 | 3 => 6,
                    4...7 => 5,
                    8...15 => 4,
                    16...31 => 3,
                    32...63 => 2,
                    64...127 => 1,
                    128...255 => 0,
                    _ => unreachable!(),
                }
            }
        }
        ::NAME_TYPE_LEN * 8
    }

    pub fn has_node(&self, name: &NameType) -> bool {
        self.routing_table.iter().any(|node_info| node_info.name() == name)
    }

    fn push_back_then_sort(&mut self, node_info: NodeInfo) {
        {  // Try to find and update an existing entry
            if let Some(mut entry) = self.routing_table
                                         .iter_mut()
                                         .find(|element| element.name() == node_info.name()) {
                entry.connections.extend(node_info.connections);
                return
            }
        }
        // We didn't find an existing entry, so insert a new one
        self.routing_table.push(node_info);
        let name = &self.name;
        self.routing_table.sort_by(|a, b| {
            if closer_to_target(&a.name(), &b.name(), name) {
                cmp::Ordering::Less
            } else {
                cmp::Ordering::Greater
            }
        });
    }

    fn new_node_is_better_than_existing(&self,
                                        new_node: &NameType,
                                        removal_node_index: usize)
                                        -> bool {
        if removal_node_index >= self.routing_table.len() {
            return false
        }
        let removal_node = &self.routing_table[removal_node_index];
        self.bucket_index(new_node) > self.bucket_index(&removal_node.name())
    }
}



#[cfg(test)]
mod test {
    extern crate bit_vec;
    use rand;

    enum ContactType {
        Far,
        Mid,
        Close,
    }

    fn are_nodes_sorted(routing_table: &super::RoutingTable) -> bool {
        for i in 1..routing_table.routing_table.len() {
            if ::name_type::closer_to_target(&routing_table.routing_table[i].name(),
                                             &routing_table.routing_table[i - 1].name(),
                                             &routing_table.name) {
                return false
            }
        }
        true
    }

    fn get_contact(farthest_from_tables_own_name: &::NameType,
                   index: usize,
                   contact_type: ContactType)
                   -> ::NameType {
        let mut binary_name = self::bit_vec::BitVec::from_bytes(&farthest_from_tables_own_name.0);
        if index > 0 {
            for i in 0..index {
                let bit = unwrap_option!(binary_name.get(i), "");
                binary_name.set(i, !bit);
            }
        }

        match contact_type {
            ContactType::Mid => {
                let bit_num = binary_name.len() - 1;
                let bit = unwrap_option!(binary_name.get(bit_num), "");
                binary_name.set(bit_num, !bit);
            }
            ContactType::Close => {
                let bit_num = binary_name.len() - 2;
                let bit = unwrap_option!(binary_name.get(bit_num), "");
                binary_name.set(bit_num, !bit);
            }
            ContactType::Far => {}
        };

        ::NameType(::types::slice_as_u8_64_array(&binary_name.to_bytes()[..]))
    }

    struct Bucket {
        far_contact: ::NameType,
        mid_contact: ::NameType,
        close_contact: ::NameType,
    }

    impl Bucket {
        fn new(farthest_from_tables_own_name: ::NameType, index: usize) -> Bucket {
            Bucket {
                far_contact: get_contact(&farthest_from_tables_own_name, index, ContactType::Far),
                mid_contact: get_contact(&farthest_from_tables_own_name, index, ContactType::Mid),
                close_contact: get_contact(&farthest_from_tables_own_name, index, ContactType::Close),
            }
        }
    }

    struct RoutingTableUnitTest {
        name: ::NameType,
        table: super::RoutingTable,
        buckets: Vec<Bucket>,
        node_info: super::NodeInfo,
        initial_count: usize,
        added_names: Vec<::NameType>,
    }

    impl RoutingTableUnitTest {
        fn new() -> RoutingTableUnitTest {
            let node_info = create_random_node_info();
            let table = RoutingTableUnitTest {
                name: node_info.name().clone(),
                table: super::RoutingTable {
                    routing_table: Vec::new(),
                    name: node_info.name().clone(),
                },
                buckets: initialise_buckets(&node_info.name()),
                node_info: node_info,
                initial_count: (::rand::random::<usize>() %
                                (super::RoutingTable::get_group_len() - 1)) +
                               1,
                added_names: Vec::new(),
            };

            for i in 0..99 {
                assert!(::name_type::closer_to_target(&table.buckets[i].mid_contact,
                                                      &table.buckets[i].far_contact,
                                                      &table.name));
                assert!(::name_type::closer_to_target(&table.buckets[i].close_contact,
                                                      &table.buckets[i].mid_contact,
                                                      &table.name));
                assert!(::name_type::closer_to_target(&table.buckets[i + 1].far_contact,
                                                      &table.buckets[i].close_contact,
                                                      &table.name));
            }

            assert!(::name_type::closer_to_target(&table.buckets[99].mid_contact,
                                                  &table.buckets[99].far_contact,
                                                  &table.name));
            assert!(::name_type::closer_to_target(&table.buckets[99].close_contact,
                                                  &table.buckets[99].mid_contact,
                                                  &table.name));

            table
        }

        fn partially_fill_table(&mut self) {
            for i in 0..self.initial_count {
                self.node_info.name = self.buckets[i].mid_contact.clone();
                self.added_names.push(self.node_info.name().clone());
                assert!(self.table.add_node(self.node_info.clone()).0);
            }

            assert_eq!(self.initial_count, self.table.len());
        }

        fn complete_filling_table(&mut self) {
            for i in self.initial_count..super::RoutingTable::get_optimal_len() {
                self.node_info.name = self.buckets[i].mid_contact.clone();
                self.added_names.push(self.node_info.name().clone());
                assert!(self.table.add_node(self.node_info.clone()).0);
            }

            assert_eq!(super::RoutingTable::get_optimal_len(), self.table.len());
        }

        fn public_id(&self, name: &::NameType) -> Option<::id::PublicId> {
            debug_assert!(are_nodes_sorted(&self.table), "RT::public_id: Nodes are not sorted");
            match self.table.routing_table.iter().find(|&node_info| node_info.name() == name) {
                Some(node) => Some(node.public_id.clone()),
                None => None,
            }
        }

    }

    fn initialise_buckets(name: &::NameType) -> Vec<Bucket> {
        let arr = [255u8; 64];
        let mut arr_res = [0u8; 64];
        for i in 0..64 {
            arr_res[i] = arr[i] ^ name.0[i];
        }

        let farthest_from_tables_own_name = ::NameType::new(arr_res);

        let mut buckets = Vec::new();
        for i in 0..100 {
            buckets.push(Bucket::new(farthest_from_tables_own_name.clone(), i));
        }

        buckets
    }

    fn create_random_node_info() -> super::NodeInfo {
        let full_id = ::id::FullId::new();
        super::NodeInfo {
            name: full_id.public_id().name().clone(),
            public_id: full_id.public_id().clone(),
            connections: Vec::new(),
        }
    }

    fn create_random_routing_tables(num_of_tables: usize) -> Vec<super::RoutingTable> {
        let mut vector: Vec<super::RoutingTable> = Vec::with_capacity(num_of_tables);
        for _ in 0..num_of_tables {
            vector.push(super::RoutingTable {
                routing_table: Vec::new(),
                name: rand::random(),
            });
        }
        vector
    }

    #[test]
    fn want_to_add() {
        let num_of_tables = 50usize;
        let mut tables = create_random_routing_tables(num_of_tables);

        for i in 0..num_of_tables {
            for j in 0..num_of_tables {
                let mut node_info = create_random_node_info();
                node_info.name = tables[j].name.clone();

                if tables[i].want_to_add(&node_info.name()) {
                    let removed_node = tables[i].add_node(node_info);
                    assert!(removed_node.0);
                }
            }
        }
    }

    #[test]
    fn routing_table_test() {

        let mut table = super::RoutingTable {
            routing_table: Vec::new(),
            name: rand::random(),
        };

        for _ in 0..super::RoutingTable::get_group_len() {
            let name = rand::random();
            assert!(table.want_to_add(&name));
        }

        assert_eq!(table.len(), 0);

        for _ in 0..super::RoutingTable::get_group_len() {
            let node_info = create_random_node_info();
            assert!(table.add_node(node_info).0);
        }

        assert_eq!(table.len(), super::RoutingTable::get_group_len());
    }

    #[test]
    fn add_check_close_group_test() {
        let num_of_tables = 50usize;
        let mut tables = create_random_routing_tables(num_of_tables);
        let mut addresses: Vec<::NameType> = Vec::with_capacity(num_of_tables);

        for i in 0..num_of_tables {
            addresses.push(tables[i].name.clone());
            for j in 0..num_of_tables {
                let mut node_info = create_random_node_info();
                node_info.name = tables[j].name.clone();
                let _ = tables[i].add_node(node_info);
            }
        }
        for it in tables.iter() {
            let name = it.name.clone();
            addresses.sort_by(|a, b| {
                if ::name_type::closer_to_target(&a, &b, &name) {
                    ::std::cmp::Ordering::Less
                } else {
                    ::std::cmp::Ordering::Greater
                }
            });
            let mut groups = it.our_close_group();
            assert_eq!(groups.len(), super::RoutingTable::get_group_len());

            // TODO(Spandan) vec.dedup does not compile - manually doing it
            if groups.len() > 1 {
                let mut new_end = 1usize;
                for i in 1..groups.len() {
                    if groups[new_end - 1].name() != groups[i].name() {
                        if new_end != i {
                            groups[new_end] = groups[i].clone();
                        }
                        new_end += 1;
                    }
                }
                assert_eq!(new_end, groups.len());
            }

            assert_eq!(groups.len(), super::RoutingTable::get_group_len());

            for i in 0..super::RoutingTable::get_group_len() {
                assert!(groups[i].name() == &addresses[i + 1]);
            }
        }
    }

    #[test]
    fn add_node_test() {
        let mut test = RoutingTableUnitTest::new();

        assert_eq!(test.table.len(), 0);

        // try with our name - should fail
        test.node_info.name = test.table.name.clone();
        let mut result_of_add = test.table.add_node(test.node_info.clone());
        assert!(!result_of_add.0);
        match result_of_add.1 {
            Some(_) => panic!("Unexpected"),
            None => {}
        };
        assert_eq!(test.table.len(), 0);

        // add first contact
        test.node_info.name = test.buckets[0].far_contact.clone();
        result_of_add = test.table.add_node(test.node_info.clone());
        assert!(result_of_add.0);
        match result_of_add.1 {
            Some(_) => panic!("Unexpected"),
            None => {}
        };
        assert_eq!(test.table.len(), 1);

        // try with the same contact - should fail
        result_of_add = test.table.add_node(test.node_info.clone());
        assert!(!result_of_add.0);
        match result_of_add.1 {
            Some(_) => panic!("Unexpected"),
            None => {}
        };
        assert_eq!(test.table.len(), 1);

        // Add further 'Optimallen()' - 1 contacts (should all succeed with no removals).  Set this
        // up so that bucket 0 (furthest) and bucket 1 have 3 contacts each and all others have 0 or
        // 1 contacts.

        // Bucket 0
        test.node_info.name = test.buckets[0].mid_contact.clone();
        result_of_add = test.table.add_node(test.node_info.clone());
        assert!(result_of_add.0);
        match result_of_add.1 {
            Some(_) => panic!("Unexpected"),
            None => {}
        };
        assert_eq!(2, test.table.len());
        result_of_add = test.table.add_node(test.node_info.clone());
        assert!(!result_of_add.0);
        match result_of_add.1 {
            Some(_) => panic!("Unexpected"),
            None => {}
        };
        assert_eq!(2, test.table.len());

        test.node_info.name = test.buckets[0].close_contact.clone();
        result_of_add = test.table.add_node(test.node_info.clone());
        assert!(result_of_add.0);
        match result_of_add.1 {
            Some(_) => panic!("Unexpected"),
            None => {}
        };
        assert_eq!(3, test.table.len());
        result_of_add = test.table.add_node(test.node_info.clone());
        assert!(!result_of_add.0);
        match result_of_add.1 {
            Some(_) => panic!("Unexpected"),
            None => {}
        };
        assert_eq!(3, test.table.len());

        // Bucket 1
        test.node_info.name = test.buckets[1].far_contact.clone();
        result_of_add = test.table.add_node(test.node_info.clone());
        assert!(result_of_add.0);
        match result_of_add.1 {
            Some(_) => panic!("Unexpected"),
            None => {}
        };
        assert_eq!(4, test.table.len());
        result_of_add = test.table.add_node(test.node_info.clone());
        assert!(!result_of_add.0);
        match result_of_add.1 {
            Some(_) => panic!("Unexpected"),
            None => {}
        };
        assert_eq!(4, test.table.len());

        test.node_info.name = test.buckets[1].mid_contact.clone();
        result_of_add = test.table.add_node(test.node_info.clone());
        assert!(result_of_add.0);
        match result_of_add.1 {
            Some(_) => panic!("Unexpected"),
            None => {}
        };
        assert_eq!(5, test.table.len());
        result_of_add = test.table.add_node(test.node_info.clone());
        assert!(!result_of_add.0);
        match result_of_add.1 {
            Some(_) => panic!("Unexpected"),
            None => {}
        };
        assert_eq!(5, test.table.len());

        test.node_info.name = test.buckets[1].close_contact.clone();
        result_of_add = test.table.add_node(test.node_info.clone());
        assert!(result_of_add.0);
        match result_of_add.1 {
            Some(_) => panic!("Unexpected"),
            None => {}
        };
        assert_eq!(6, test.table.len());
        result_of_add = test.table.add_node(test.node_info.clone());
        assert!(!result_of_add.0);
        match result_of_add.1 {
            Some(_) => panic!("Unexpected"),
            None => {}
        };
        assert_eq!(6, test.table.len());

        // Add remaining contacts
        for i in 2..(super::RoutingTable::get_optimal_len() - 4) {
            test.node_info.name = test.buckets[i].mid_contact.clone();
            result_of_add = test.table.add_node(test.node_info.clone());
            assert!(result_of_add.0);
            match result_of_add.1 {
                Some(_) => panic!("Unexpected"),
                None => {}
            };
            assert_eq!(i + 5, test.table.len());
            result_of_add = test.table.add_node(test.node_info.clone());
            assert!(!result_of_add.0);
            match result_of_add.1 {
                Some(_) => panic!("Unexpected"),
                None => {}
            };
            assert_eq!(i + 5, test.table.len());
        }

        // Check next 4 closer additions return 'buckets_[0].far_contact', 'buckets_[0].mid_contact',
        // 'buckets_[1].far_contact', and 'buckets_[1].mid_contact' as dropped (in that order)
        let mut dropped: Vec<::NameType> = Vec::new();
        let optimal_len = super::RoutingTable::get_optimal_len();
        for i in (optimal_len - 4)..optimal_len {
            test.node_info.name = test.buckets[i].mid_contact.clone();
            result_of_add = test.table.add_node(test.node_info.clone());
            assert!(result_of_add.0);
            match result_of_add.1 {
                Some(dropped_info) => {
                    dropped.push(dropped_info.name().clone())
                }
                None => panic!("Unexpected"),
            };
            assert_eq!(super::RoutingTable::get_optimal_len(), test.table.len());
            result_of_add = test.table.add_node(test.node_info.clone());
            assert!(!result_of_add.0);
            match result_of_add.1 {
                Some(_) => panic!("Unexpected"),
                None => {}
            };
            assert_eq!(super::RoutingTable::get_optimal_len(), test.table.len());
        }
        assert!(test.buckets[0].far_contact == dropped[0]);
        assert!(test.buckets[0].mid_contact == dropped[1]);
        assert!(test.buckets[1].far_contact == dropped[2]);
        assert!(test.buckets[1].mid_contact == dropped[3]);

        // Try to add far contacts again (should fail)
        for far_contact in dropped {
            test.node_info.name = far_contact.clone();
            result_of_add = test.table.add_node(test.node_info.clone());
            assert!(!result_of_add.0);
            match result_of_add.1 {
                Some(_) => panic!("Unexpected"),
                None => {}
            };
            assert_eq!(super::RoutingTable::get_optimal_len(), test.table.len());
        }

        // Add final close contact to push len of table_ above Optimallen()
        test.node_info.name = test.buckets[super::RoutingTable::get_optimal_len()]
                                .mid_contact
                                .clone();
        result_of_add = test.table.add_node(test.node_info.clone());
        assert!(result_of_add.0);
        match result_of_add.1 {
            Some(_) => panic!("Unexpected"),
            None => {}
        };
        assert_eq!(super::RoutingTable::get_optimal_len() + 1,
                   test.table.len());
        result_of_add = test.table.add_node(test.node_info.clone());
        assert!(!result_of_add.0);
        match result_of_add.1 {
            Some(_) => panic!("Unexpected"),
            None => {}
        };
        assert_eq!(super::RoutingTable::get_optimal_len() + 1,
                   test.table.len());
    }

    #[test]
    fn drop_node_test() {
        // Check on empty table
        let mut test = RoutingTableUnitTest::new();

        assert_eq!(test.table.len(), 0);

        // Fill the table
        test.partially_fill_table();
        test.complete_filling_table();

        // Try with invalid Address
        test.table.drop_node(&::NameType::new([0u8; 64]));
        assert_eq!(super::RoutingTable::get_optimal_len(), test.table.len());

        // Try with our Name
        let drop_name = test.table.name.clone();
        test.table.drop_node(&drop_name);
        assert_eq!(super::RoutingTable::get_optimal_len(), test.table.len());

        // Try with Address of node not in table
        test.table.drop_node(&test.buckets[0].far_contact);
        assert_eq!(super::RoutingTable::get_optimal_len(), test.table.len());

        // Remove all nodes one at a time
        // TODO(Spandan) Shuffle not implemented
        let mut len = test.table.len();
        for name in test.added_names {
            len -= 1;
            test.table.drop_node(&name);
            assert_eq!(len, test.table.len());
        }
    }

    #[test]
    fn check_node_test() {
        let mut routing_table_utest = RoutingTableUnitTest::new();

        // Try with our ID
        assert_eq!(routing_table_utest.table.want_to_add(&routing_table_utest.table.name),
                   false);

        // Should return true for empty routing table
        assert!(routing_table_utest.table.want_to_add(&routing_table_utest.buckets[0].far_contact));

        // Add the first contact, and check it doesn't allow duplicates
        let mut new_node_0 = create_random_node_info();
        new_node_0.name = routing_table_utest.buckets[0].far_contact.clone();
        assert!(routing_table_utest.table.add_node(new_node_0).0);
        assert_eq!(routing_table_utest.table.want_to_add(&routing_table_utest.buckets[0]
                                                             .far_contact
                                                             .clone()),
                   false);

        // Add further 'Optimallen()' - 1 contact (should all succeed with no removals).  Set this
        // up so that bucket 0 (furthest) and bucket 1 have 3 contacts each and all others have 0 or
        // 1 contacts.

        let mut new_node_1 = create_random_node_info();
        new_node_1.name = routing_table_utest.buckets[0].mid_contact.clone();
        assert!(routing_table_utest.table.want_to_add(&new_node_1.name()));
        assert!(routing_table_utest.table.add_node(new_node_1).0);
        assert_eq!(routing_table_utest.table.want_to_add(&routing_table_utest.buckets[0]
                                                             .mid_contact
                                                             .clone()),
                   false);

        let mut new_node_2 = create_random_node_info();
        new_node_2.name = routing_table_utest.buckets[0].close_contact.clone();
        assert!(routing_table_utest.table.want_to_add(&new_node_2.name()));
        assert!(routing_table_utest.table.add_node(new_node_2).0);
        assert_eq!(routing_table_utest.table.want_to_add(&routing_table_utest.buckets[0]
                                                             .close_contact
                                                             .clone()),
                   false);

        let mut new_node_3 = create_random_node_info();
        new_node_3.name = routing_table_utest.buckets[1].far_contact.clone();
        assert!(routing_table_utest.table.want_to_add(&new_node_3.name()));
        assert!(routing_table_utest.table.add_node(new_node_3).0);
        assert_eq!(routing_table_utest.table.want_to_add(&routing_table_utest.buckets[1]
                                                             .far_contact
                                                             .clone()),
                   false);

        let mut new_node_4 = create_random_node_info();
        new_node_4.name = routing_table_utest.buckets[1].mid_contact.clone();
        assert!(routing_table_utest.table.want_to_add(&new_node_4.name()));
        assert!(routing_table_utest.table.add_node(new_node_4).0);
        assert_eq!(routing_table_utest.table.want_to_add(&routing_table_utest.buckets[1]
                                                             .mid_contact
                                                             .clone()),
                   false);

        let mut new_node_5 = create_random_node_info();
        new_node_5.name = routing_table_utest.buckets[1].close_contact.clone();
        assert!(routing_table_utest.table.want_to_add(&new_node_5.name()));
        assert!(routing_table_utest.table.add_node(new_node_5).0);
        assert_eq!(routing_table_utest.table.want_to_add(&routing_table_utest.buckets[1]
                                                             .close_contact
                                                             .clone()),
                   false);

        for i in 2..(super::RoutingTable::get_optimal_len() - 4) {
            let mut new_node = create_random_node_info();
            new_node.name = routing_table_utest.buckets[i].mid_contact.clone();
            assert!(routing_table_utest.table.want_to_add(&new_node.name()));
            assert!(routing_table_utest.table.add_node(new_node).0);
            assert_eq!(routing_table_utest.table.want_to_add(&routing_table_utest.buckets[i]
                                                                 .mid_contact
                                                                 .clone()),
                       false);
        }

        assert_eq!(super::RoutingTable::get_optimal_len(),
                   routing_table_utest.table.routing_table.len());

        let optimal_len = super::RoutingTable::get_optimal_len();
        for i in (optimal_len - 4)..optimal_len {
            let mut new_node = create_random_node_info();
            new_node.name = routing_table_utest.buckets[i].mid_contact.clone();
            assert!(routing_table_utest.table.want_to_add(&new_node.name()));
            assert!(routing_table_utest.table.add_node(new_node).0);
            assert_eq!(routing_table_utest.table.want_to_add(&routing_table_utest.buckets[i]
                                                                 .mid_contact
                                                                 .clone()),
                       false);
            assert_eq!(super::RoutingTable::get_optimal_len(),
                       routing_table_utest.table.routing_table.len());
        }

        // Check for contacts again which are now not in the table
        assert_eq!(routing_table_utest.table.want_to_add(&routing_table_utest.buckets[0]
                                                             .far_contact
                                                             .clone()),
                   false);
        assert_eq!(routing_table_utest.table.want_to_add(&routing_table_utest.buckets[0]
                                                             .mid_contact
                                                             .clone()),
                   false);
        assert_eq!(routing_table_utest.table.want_to_add(&routing_table_utest.buckets[1]
                                                             .far_contact
                                                             .clone()),
                   false);
        assert_eq!(routing_table_utest.table.want_to_add(&routing_table_utest.buckets[1]
                                                             .mid_contact
                                                             .clone()),
                   false);

        // Check final close contact which would push len of table_ above Optimallen()
        assert!(routing_table_utest.table.want_to_add(
          &routing_table_utest.buckets[super::RoutingTable::get_optimal_len()]
                              .mid_contact.clone()));
    }

    #[test]
    fn churn_test() {
        let network_len = 200usize;
        let nodes_to_remove = 20usize;

        let mut tables = create_random_routing_tables(network_len);
        let mut addresses: Vec<::NameType> = Vec::with_capacity(network_len);

        for i in 0..tables.len() {
            addresses.push(tables[i].name.clone());
            for j in 0..tables.len() {
                let mut node_info = create_random_node_info();
                node_info.name = tables[j].name.clone();
                let _ = tables[i].add_node(node_info);
            }
        }

        // now remove nodes
        let mut drop_vec: Vec<::NameType> = Vec::with_capacity(nodes_to_remove);
        for i in 0..nodes_to_remove {
            drop_vec.push(addresses[i].clone());
        }

        tables.truncate(nodes_to_remove);

        for i in 0..tables.len() {
            for j in 0..drop_vec.len() {
                tables[i].drop_node(&drop_vec[j]);
            }
        }
        // remove IDs too
        addresses.truncate(nodes_to_remove);

        for i in 0..tables.len() {
            let len = if super::RoutingTable::get_group_len() < tables[i].len() {
                super::RoutingTable::get_group_len()
            } else {
                tables[i].len()
            };
            let name = tables[i].name.clone();
            addresses.sort_by(|a, b| {
                if ::name_type::closer_to_target(&a, &b, &name) {
                    ::std::cmp::Ordering::Less
                } else {
                    ::std::cmp::Ordering::Greater
                }
            });
            let groups = tables[i].our_close_group();
            assert_eq!(groups.len(), len);
        }
    }

    #[test]
    fn target_nodes_group_test() {
        let network_len = 100usize;

        let mut tables = create_random_routing_tables(network_len);
        let mut addresses: Vec<::NameType> = Vec::with_capacity(network_len);

        for i in 0..tables.len() {
            addresses.push(tables[i].name.clone());
            for j in 0..tables.len() {
                let mut node_info = create_random_node_info();
                node_info.name = tables[j].name.clone();
                let _ = tables[i].add_node(node_info);
            }
        }

        for i in 0..tables.len() {
            addresses.sort_by(|a, b| {
                if ::name_type::closer_to_target(&a, &b, &tables[i].name) {
                    ::std::cmp::Ordering::Less
                } else {
                    ::std::cmp::Ordering::Greater
                }
            });
            // if target is in close group return the whole close group excluding target
            for j in 1..(super::RoutingTable::get_group_len() - ::types::QUORUM_SIZE) {
                let target_close_group = tables[i].target_nodes(&addresses[j]);
                assert_eq!(super::RoutingTable::get_group_len(),
                           target_close_group.len());
                // should contain our close group
                for k in 0..target_close_group.len() {
                    assert!(target_close_group[k].name() == &addresses[k + 1]);
                }
            }
        }
    }

    #[test]
    fn our_close_group_and_in_range() {
        // independent double verification of our_close_group()
        // this test verifies that the close group is returned sorted
        let full_id = ::id::FullId::new();
        let name = full_id.public_id().name();
        let mut routing_table = super::RoutingTable::new(name);

        let mut count: usize = 0;
        loop {
            let _ = routing_table.add_node(super::NodeInfo::new(
                ::id::FullId::new().public_id().clone(), vec![]));
            count += 1;
            if routing_table.len() >= super::RoutingTable::get_optimal_len() {
                break;
            }
            if count >= 2 * super::RoutingTable::get_optimal_len() {
                panic!("Routing table does not fill up.");
            }
        }
        let our_close_group: Vec<super::NodeInfo> = routing_table.our_close_group();
        assert_eq!(our_close_group.len(), super::RoutingTable::get_group_len());
        let mut closer_name: ::NameType = name.clone();
        for close_node in &our_close_group {
            assert!(::name_type::closer_to_target(&closer_name, &close_node.name(), &name));
            assert!(routing_table.address_in_our_close_group_range(&close_node.name()));
            closer_name = close_node.name().clone();
        }
        for node in &routing_table.routing_table {
            if our_close_group.iter()
                              .filter(|close_node| close_node.name() == node.name())
                              .count() > 0 {
                assert!(routing_table.address_in_our_close_group_range(&node.name()));
            } else {
                assert_eq!(false,
                           routing_table.address_in_our_close_group_range(&node.name()));
            }
        }
    }

    #[test]
    fn our_close_group_test() {
        let mut table_unit_test = RoutingTableUnitTest::new();
        assert!(table_unit_test.table.our_close_group().is_empty());

        table_unit_test.partially_fill_table();
        assert_eq!(table_unit_test.initial_count,
                   table_unit_test.table.our_close_group().len());

        for i in 0..table_unit_test.initial_count {
            assert!(table_unit_test.table
                                   .our_close_group()
                                   .iter()
                                   .filter(|&node| {
                                       node.name() == &table_unit_test.buckets[i].mid_contact
                                   })
                                   .count() > 0);
        }

        table_unit_test.complete_filling_table();
        assert_eq!(super::RoutingTable::get_group_len(),
                   table_unit_test.table.our_close_group().len());

        for close_node in table_unit_test.table.our_close_group().iter() {
            assert!(table_unit_test.added_names
                                   .iter()
                                   .filter(|&node| node == close_node.name())
                                   .count() == 1);
        }
    }

    #[test]
    fn target_nodes_test() {
        let mut routing_table_utest = RoutingTableUnitTest::new();

        // Check on empty table
        let mut target_nodes_ = routing_table_utest.table.target_nodes(&rand::random());
        assert_eq!(target_nodes_.len(), 0);

        // Partially fill the table with < Grouplen contacts
        routing_table_utest.partially_fill_table();

        // Check we get all contacts returnedta
        target_nodes_ = routing_table_utest.table.target_nodes(&rand::random());
        assert_eq!(routing_table_utest.initial_count, target_nodes_.len());

        for i in 0..routing_table_utest.initial_count {
            let mut assert_checker = 0;
            for j in 0..target_nodes_.len() {
                if target_nodes_[j].name() == &routing_table_utest.buckets[i].mid_contact {
                    assert_checker = 1;
                    break;
                }
            }
            assert!(assert_checker == 1);
        }

        // Complete filling the table up to RoutingTable::get_optimal_len() contacts
        routing_table_utest.complete_filling_table();

        // Try with our ID (should return closest to us, i.e. buckets 63 to 32)
        target_nodes_ = routing_table_utest.table.target_nodes(&routing_table_utest.table.name);
        assert_eq!(super::RoutingTable::get_group_len(), target_nodes_.len());

        for i in ((super::RoutingTable::get_optimal_len() -
                   super::RoutingTable::get_group_len())..
                   super::RoutingTable::get_optimal_len() - 1).rev() {
            let mut assert_checker = 0;
            for j in 0..target_nodes_.len() {
                if target_nodes_[j].name() == &routing_table_utest.buckets[i].mid_contact {
                    assert_checker = 1;
                    break;
                }
            }
            assert!(assert_checker == 1);
        }

        // Try with nodes far from us, first time *not* in table and second time *in* table (should
        // return 'RoutingTable::Parallelism()' contacts closest to target first time and the single
        // actual target the second time)
        let mut target: ::NameType;
        for count in 0..2 {
            for i in 0..(super::RoutingTable::get_optimal_len() -
                         super::RoutingTable::get_group_len()) {
                let (target, expected_len) = if count == 0 {
                    (routing_table_utest.buckets[i].far_contact.clone(),
                        super::RoutingTable::get_parallelism())
                } else {
                    (routing_table_utest.buckets[i].mid_contact.clone(), 1)
                };
                target_nodes_ = routing_table_utest.table.target_nodes(&target);
                assert_eq!(expected_len, target_nodes_.len());
                routing_table_utest.table.our_close_group().sort_by(
                    |a, b| if ::name_type::closer_to_target(
                            &a.name(), &b.name(), &routing_table_utest.name) {
                        ::std::cmp::Ordering::Less
                    } else {
                        ::std::cmp::Ordering::Greater
                    });

                for i in 0..target_nodes_.len() {
                    let mut assert_checker = 0;
                    for j in 0..routing_table_utest.added_names.len() {
                        if target_nodes_[i].name() == &routing_table_utest.added_names[j] {
                            assert_checker = 1;
                            continue;
                        }
                    }
                    assert!(assert_checker == 1);
                }
            }
        }

        // Try with nodes close to us, first time *not* in table and second time *in* table (should
        // return Grouplen closest to target)
        for count in 0..2 {
            for i in (super::RoutingTable::get_optimal_len() -
                      super::RoutingTable::get_group_len())..
                      super::RoutingTable::get_optimal_len() {
                target = if count == 0 {
                    routing_table_utest.buckets[i].close_contact.clone()
                } else {
                    routing_table_utest.buckets[i].mid_contact.clone()
                };
                target_nodes_ = routing_table_utest.table.target_nodes(&target);
                assert_eq!(super::RoutingTable::get_group_len(), target_nodes_.len());
                routing_table_utest.table.our_close_group().sort_by(
                    |a, b| if ::name_type::closer_to_target(
                            &a.name(), &b.name(), &routing_table_utest.name) {
                        ::std::cmp::Ordering::Less
                    } else {
                        ::std::cmp::Ordering::Greater
                    });

                for i in 0..target_nodes_.len() {
                    let mut assert_checker = 0;
                    for j in 0..routing_table_utest.added_names.len() {
                        if target_nodes_[i].name() == &routing_table_utest.added_names[j] {
                            assert_checker = 1;
                            continue;
                        }
                    }
                    assert!(assert_checker == 1);
                }
            }
        }
    }

    #[test]
    fn trivial_functions_test() {
        let mut table_unit_test = RoutingTableUnitTest::new();
        match table_unit_test.public_id(&table_unit_test.buckets[0].mid_contact) {
            Some(_) => panic!("PublicId Exits"),
            None => {}
        }
        assert!(table_unit_test.name == table_unit_test.table.name);
        assert_eq!(0, table_unit_test.table.routing_table.len());

        // Check on partially filled the table
        table_unit_test.partially_fill_table();
        let test_node = create_random_node_info();
        table_unit_test.node_info = test_node.clone();
        assert!(table_unit_test.table.add_node(table_unit_test.node_info.clone()).0);

        match table_unit_test.public_id(&table_unit_test.node_info.name()) {
            Some(_) => {}
            None => panic!("PublicId None"),
        }
        // EXPECT_TRUE(asymm::MatchingKeys(info_.dht_public_id.public_key(),
        //                                 *table_.GetPublicKey(info_.name())));
        match table_unit_test.public_id(&table_unit_test.buckets[table_unit_test.buckets.len() -
                                                                 1]
                                             .far_contact) {
            Some(_) => panic!("PublicId Exits"),
            None => {}
        }
        assert!(table_unit_test.name == table_unit_test.table.name);
        assert_eq!(table_unit_test.initial_count + 1,
                   table_unit_test.table.routing_table.len());

        // Check on fully filled the table
        table_unit_test.table.drop_node(&test_node.name().clone());
        table_unit_test.complete_filling_table();
        table_unit_test.table.drop_node(&table_unit_test.buckets[0].mid_contact.clone());
        table_unit_test.node_info = test_node.clone();
        assert!(table_unit_test.table.add_node(table_unit_test.node_info.clone()).0);

        match table_unit_test.public_id(&table_unit_test.node_info.name()) {
            Some(_) => {}
            None => panic!("PublicId None"),
        }
        match table_unit_test.public_id(&table_unit_test.buckets[table_unit_test.buckets.len() -
                                                                 1]
                                             .far_contact) {
            Some(_) => panic!("PublicId Exits"),
            None => {}
        }
        // EXPECT_TRUE(asymm::MatchingKeys(info_.dht_public_id.public_key(),
        //                                 *table_.GetPublicKey(info_.name())));
        assert!(table_unit_test.name == table_unit_test.table.name);
        assert_eq!(super::RoutingTable::get_optimal_len(),
                   table_unit_test.table.routing_table.len());
    }

    #[test]
    fn bucket_index() {
        // Set our name for routing table to max possible value (in binary, all `1`s)
        let our_name = ::NameType::new([255u8; ::NAME_TYPE_LEN]);
        let routing_table = super::RoutingTable::new(&our_name);

        // Iterate through each u8 element of a target name identical to ours and set it to each
        // possible value for u8 other than 255 (since that which would a target name identical to
        // our name)
        for index in 0..::NAME_TYPE_LEN {
            let mut array = [255u8; ::NAME_TYPE_LEN];
            for modified_element in 0..255u8 {
                array[index] = modified_element;
                let target_name = ::NameType::new(array);
                // `index` is equivalent to common leading bytes, so the common leading bits (CLBs)
                // is `index` * 8 plus some value for `modified_element`.  Where
                // 0 <= modified_element < 128, the first bit is different so CLBs is 0, and for
                // 128 <= modified_element < 192, the second bit is different, so CLBs is 1, and so
                // on.
                let expected_bucket_index = (index * 8) + match modified_element {
                    0...127 => 0,
                    128...191 => 1,
                    192...223 => 2,
                    224...239 => 3,
                    240...247 => 4,
                    248...251 => 5,
                    252 | 253 => 6,
                    254 => 7,
                    _ => unreachable!(),
                };
                if expected_bucket_index != routing_table.bucket_index(&target_name) {
                    let as_binary = |name: &::NameType| -> String {
                        let mut name_as_binary = String::new();
                        for i in name.0.iter() {
                            name_as_binary.push_str(&format!("{:08b}", i));
                        }
                        name_as_binary
                    };
                    println!("us:   {}", as_binary(&our_name));
                    println!("them: {}", as_binary(&target_name));
                    println!("index:                 {}", index);
                    println!("modified_element:      {}", modified_element);
                    println!("expected bucket_index: {}", expected_bucket_index);
                    println!("actual bucket_index:   {}", routing_table.bucket_index(&target_name));
                }
                assert_eq!(expected_bucket_index, routing_table.bucket_index(&target_name));
            }
        }

        // Check the bucket index of our own name is 512
        assert_eq!(::NAME_TYPE_LEN * 8, routing_table.bucket_index(&our_name));
    }
}<|MERGE_RESOLUTION|>--- conflicted
+++ resolved
@@ -115,13 +115,8 @@
             return (false, None);
         }
 
-<<<<<<< HEAD
         if self.has_node(&their_info.name()) {
-            debug!("Routing table {:?} has node {:?}.", self.routing_table, their_info);
-=======
-        if self.has_node(&their_info.id()) {
             debug!("Routing table {:?} has node {:?}. not adding", self.routing_table, their_info);
->>>>>>> fc02fd60
             return (false, None);
         }
 
@@ -190,22 +185,7 @@
 
     /// This unconditionally removes the contact from the table.
     pub fn drop_node(&mut self, node_to_drop: &NameType) {
-<<<<<<< HEAD
-        let mut index_of_removal = usize::MAX;
-
-        for i in 0..self.routing_table.len() {
-            if self.routing_table[i].name() == node_to_drop {
-                index_of_removal = i;
-                break;
-            }
-        }
-
-        if index_of_removal < self.routing_table.len() {
-            let _ = self.routing_table.remove(index_of_removal);
-        }
-=======
-        self.routing_table.retain(|x| x.id() != node_to_drop);
->>>>>>> fc02fd60
+        self.routing_table.retain(|x| x.name() != node_to_drop);
     }
 
     /// This returns a collection of contacts to which a message should be sent onwards.  It will
@@ -220,14 +200,8 @@
 
         // if not in close group but connected then send direct
         for node in &self.routing_table {
-<<<<<<< HEAD
             if node.name() == target {
-                result.push(node.clone());
-                return result;
-=======
-            if node.id() == target {
                 return vec![node.clone()];
->>>>>>> fc02fd60
             }
         }
 
