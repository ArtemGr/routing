--- conflicted
+++ resolved
@@ -234,7 +234,6 @@
                         requester_id: self.public_id.name(),
                         // FIXME: this field is ignored; again fixed on WhoAreYou approach
                         receiver_id: self.public_id.name(),
-<<<<<<< HEAD
                         requester_fob: self.public_id.clone()
                     }),
                     message_id  : self.get_next_message_id(),
@@ -244,11 +243,6 @@
                 let signed_message = SignedRoutingMessage::new(message, &self.id.secret_key.0);
 
                 let _ = encode(&signed_message).map(|msg| self.send_to_bootstrap_node(&msg));
-=======
-                        requester_fob: self.public_id.clone() },
-                    &self.id.get_crypto_secret_sign_key());
-                self.send_to_bootstrap_node(&message);
->>>>>>> 7803209f
             },
             _ => {}
         }
