--- conflicted
+++ resolved
@@ -36,11 +36,8 @@
 use RoutingError;
 use cbor::{Decoder, Encoder};
 use messages::bootstrap_id_request::BootstrapIdRequest;
-<<<<<<< HEAD
-=======
 use messages::bootstrap_id_response::BootstrapIdResponse;
 use messages::get_data_response::GetDataResponse;
->>>>>>> eaecc4f3
 use name_type::{NAME_TYPE_LEN};
 use message_header::MessageHeader;
 use messages::{RoutingMessage, MessageTypeTag};
@@ -163,16 +160,8 @@
     event_input: Receiver<Event>,
     connection_manager: ConnectionManager,
     id_packet: ClientIdPacket,
-<<<<<<< HEAD
-    bootstrap_address: (NameType, Endpoint),
-    next_message_id: MessageId,
-    bootstrap_endpoint: Option<Endpoint>,
-    bootstrap_node_id: Option<NameType>,
-    join_guard: thread::JoinGuard<'a, ()>,
-=======
     bootstrap_address: (Option<NameType>, Option<Endpoint>),
     next_message_id: MessageId
->>>>>>> eaecc4f3
 }
 
 impl<F> Drop for RoutingClient<F> where F: Interface {
@@ -191,16 +180,8 @@
             event_input: rx,
             connection_manager: crust::ConnectionManager::new(tx),
             id_packet: id_packet.clone(),
-<<<<<<< HEAD
-            bootstrap_address: bootstrap_add.clone(),
-            next_message_id: rand::random::<MessageId>(),
-            bootstrap_endpoint: None,
-            bootstrap_node_id: None,
-            join_guard: thread::scoped(move || RoutingClient::start(rx, bootstrap_add.0, id_packet.get_name(), my_interface)),
-=======
             bootstrap_address: (None, None),
             next_message_id: rand::random::<MessageId>()
->>>>>>> eaecc4f3
         }
     }
 
@@ -245,12 +226,8 @@
         encoder_routingmsg.encode(&[&routing_msg]).unwrap();
 
         // Give Serialised RoutingMessage to connection manager
-<<<<<<< HEAD
-        match self.connection_manager.send(self.bootstrap_address.1.clone(), encoder_routingmsg.into_bytes()) {
-=======
         match self.connection_manager.send(self.bootstrap_address.1.clone().unwrap(),
                                            encoder_routingmsg.into_bytes()) {
->>>>>>> eaecc4f3
             Ok(_) => Ok(message_id),
             Err(error) => Err(error),
         }
@@ -294,12 +271,8 @@
         encoder_routingmsg.encode(&[&routing_msg]).unwrap();
 
         // Give Serialised RoutingMessage to connection manager
-<<<<<<< HEAD
-        match self.connection_manager.send(self.bootstrap_address.1.clone(), encoder_routingmsg.into_bytes()) {
-=======
         match self.connection_manager.send(self.bootstrap_address.1.clone().unwrap(),
                                            encoder_routingmsg.into_bytes()) {
->>>>>>> eaecc4f3
             Ok(_) => Ok(message_id),
             Err(error) => Err(error),
         }
@@ -361,28 +334,6 @@
         }
     }
 
-<<<<<<< HEAD
-    fn add_bootstrap(&self) { unimplemented!() }
-
-    pub fn bootstrap(&mut self, bootstrap_list: Option<Vec<Endpoint>>,
-                     beacon_port: Option<u16>) -> Result<(), RoutingError> {
-        match self.connection_manager.bootstrap(bootstrap_list, beacon_port) {
-            Err(reason) => {
-                println!("Failed to bootstrap: {:?}", reason);
-                Err(RoutingError::FailedToBootstrap)
-            }
-            Ok(bootstrapped_to) => {
-                self.bootstrap_endpoint = Some(bootstrapped_to);
-                // starts swaping ID with the bootstrap peer
-                self.send_bootstrap_id_request();
-                // put our public pmid so that our connect requests are validated
-                Ok(())
-            }
-        }
-    }
-
-=======
->>>>>>> eaecc4f3
     fn send_bootstrap_id_request(&mut self) {
         let message_id = self.get_next_message_id();
         let destination = types::DestinationAddress{ dest: NameType::new([0u8; NAME_TYPE_LEN]), reply_to: None };
@@ -398,10 +349,6 @@
         self.send_to_bootstrap_node(&e.into_bytes());
     }
 
-<<<<<<< HEAD
-    fn send_to_bootstrap_node(&mut self, serialised_message: &Vec<u8>) {
-        let _ = self.connection_manager.send(self.bootstrap_endpoint.clone().unwrap(), serialised_message.clone());
-=======
     fn send_bootstrap_id_response(&mut self) {
         let message_id = self.get_next_message_id();
         let destination = types::DestinationAddress{ dest: NameType::new([0u8; NAME_TYPE_LEN]), reply_to: None };
@@ -420,7 +367,6 @@
 
     fn send_to_bootstrap_node(&mut self, serialised_message: &Vec<u8>) {
         let _ = self.connection_manager.send(self.bootstrap_address.1.clone().unwrap(), serialised_message.clone());
->>>>>>> eaecc4f3
     }
 
     fn get_next_message_id(&mut self) -> MessageId {
@@ -428,8 +374,6 @@
         self.next_message_id += 1;
         current
     }
-<<<<<<< HEAD
-=======
 
     fn handle_get_data_response(&self, header: MessageHeader, body: Bytes) {
         let get_data_response = self.decode::<GetDataResponse>(&body).unwrap();
@@ -447,7 +391,6 @@
         let mut dec = Decoder::from_bytes(&bytes[..]);
         dec.decode().next().and_then(|result| result.ok())
     }
->>>>>>> eaecc4f3
 }
 
 // #[cfg(test)]
