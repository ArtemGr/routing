// Copyright 2016 MaidSafe.net limited.
//
// This SAFE Network Software is licensed to you under (1) the MaidSafe.net Commercial License,
// version 1.0 or later, or (2) The General Public License (GPL), version 3, depending on which
// licence you accepted on initial access to the Software (the "Licences").
//
// By contributing code to the SAFE Network Software, or to this project generally, you agree to be
// bound by the terms of the MaidSafe Contributor Agreement.  This, along with the Licenses can be
// found in the root directory of this project at LICENSE, COPYING and CONTRIBUTOR.
//
// Unless required by applicable law or agreed to in writing, the SAFE Network Software distributed
// under the GPL Licence is distributed on an "AS IS" BASIS, WITHOUT WARRANTIES OR CONDITIONS OF ANY
// KIND, either express or implied.
//
// Please review the Licences for the specific language governing permissions and limitations
// relating to use of the SAFE Network Software.


// A routing table to manage contacts for a node in a [Kademlia][1] distributed hash table.
//
// [1]: https://en.wikipedia.org/wiki/Kademlia
//
//
// This uses the Kademlia mechanism for routing messages in a peer-to-peer network, and generalises
// it to provide redundancy in every step: for senders, messages in transit and receivers.
// It contains the routing table and the functionality to decide via which of its entries to route
// a message, but not the networking functionality itself.
//
// It also provides methods to decide which other nodes to connect to, depending on a parameter
// `bucket_size` (see below).
//
//
// # Addresses and distance functions
//
// Nodes in the network are addressed with a [`Xorable`][2] type, an unsigned integer with `B` bits.
// The *[XOR][3] distance* between two nodes with addresses `x` and `y` is `x ^ y`. This
// [distance function][4] has the property that no two points ever have the same distance from a
// given point, i. e. if `x ^ y == x ^ z`, then `y == z`. This property allows us to define the
// `k`-*close group* of an address as the `k` closest nodes to that address, guaranteeing that the
// close group will always have exactly `k` members (unless, of course, the whole network has less
// than `k` nodes).
//
// [2]: trait.Xorable.html
// [3]: https://en.wikipedia.org/wiki/Exclusive_or#Bitwise_operation
// [4]: https://en.wikipedia.org/wiki/Metric_%28mathematics%29
//
// The routing table is associated with a node with some name `x`, and manages a number of contacts
// to other nodes, sorting them into up to `B` *buckets*, depending on their XOR distance from `x`:
//
// * If 2<sup>`B`</sup> > `x ^ y` >= 2<sup>`B - 1`</sup>, then y is in bucket 0.
// * If 2<sup>`B - 1`</sup> > `x ^ y` >= 2<sup>`B - 2`</sup>, then y is in bucket 1.
// * If 2<sup>`B - 2`</sup> > `x ^ y` >= 2<sup>`B - 3`</sup>, then y is in bucket 2.
// * ...
// * If 2 > `x ^ y` >= 1, then y is in bucket `B - 1`.
//
// Equivalently, `y` is in bucket `n` if the longest common prefix of `x` and `y` has length `n`,
// i. e. the first binary digit in which `x` and `y` disagree is the `(n + 1)`-th one. We call the
// length of the remainder, without the common prefix, the *bucket distance* of `x` and `y`. Hence
// `x` and `y` have bucket distance `B - n` if and only if `y` belongs in bucket number `n`.
//
// The bucket distance is coarser than the XOR distance: Whenever the bucket distance from `y` to
// `x` is less than the bucket distance from `z` to `x`, then `y ^ x < z ^ x`. But not vice-versa:
// Often `y ^ x < z ^ x`, even if the bucket distances are equal. The XOR distance ranges from 0
// to 2<sup>`B`</sup> (exclusive), while the bucket distance ranges from 0 to `B` (inclusive).
//
//
// # Guarantees
//
// The routing table provides functions to decide, for a message with a given destination, which
// nodes in the table to pass the message on to, so that it is guaranteed that:
//
// * If the destination is the address of a node, the message will reach that node after at most
//   `B - 1` hops.
// * Otherwise, if the destination is a `k`-close group with `k <= min_section_size`, the message
//   will reach every member of the `k`-close group of the destination address, i.e. all `k` nodes
//   in the network that are XOR-closest to that address, and each node knows whether it belongs to
//   that group.
// * Each node in a given address' close group is connected to each other node in that section. In
//   particular, every node is connected to its own close group.
// * The number of total hop messages created for each message is at most `B`.
// * There are `min_section_size` different paths along which a message can be sent, to provide
//   redundancy.
//
// However, to be able to make these guarantees, the routing table must be filled with sufficiently
// many contacts. Specifically, the following invariant must be ensured:
//
// > Whenever a bucket `n` has fewer than `bucket_size` entries, it contains *all* nodes in the
// > network with bucket distance `B - n`.
//
// The user of this crate therefore needs to make sure that whenever a node joins or leaves, all
// affected nodes in the network update their routing tables accordingly.
//
//
// # Resilience against malfunctioning nodes
//
// The sender may choose to send a message via up to `bucket_size` distinct paths to provide
// redundancy against malfunctioning hop nodes. These paths are likely, but not guaranteed, to be
// disjoint.
//
// The concept of sections exists to provide resilience even against failures of the source or
// destination itself: If every member of a section tries to send the same message, it will arrive
// even if some members fail. And if a message is sent to a whole section, it will arrive in most,
// even if some of them malfunction.
//
// Close sections can thus be used as inherently redundant authorities in the network that messages
// can be sent to and received from, using a consensus algorithm: A message from a section authority
// is considered to be legitimate, if a majority of section members have sent a message with the
// same content.

mod authority;
mod error;
mod network_tests;
mod prefix;
mod xorable;

pub use self::authority::Authority;
pub use self::error::Error;
#[cfg(any(test, feature = "use-mock-crust"))]
pub use self::network_tests::verify_network_invariant;
pub use self::prefix::Prefix;
pub use self::xorable::Xorable;
use itertools::Itertools;
use std::{iter, mem};
use std::cmp::Ordering;
use std::collections::{BTreeMap, BTreeSet, btree_map, btree_set};
use std::collections::btree_map::Entry;
use std::fmt::{Binary, Debug, Formatter};
use std::fmt::Result as FmtResult;
use std::hash::Hash;

pub type Sections<T> = BTreeMap<Prefix<T>, BTreeSet<T>>;

type MemberIter<'a, T> = btree_set::Iter<'a, T>;
type SectionIter<'a, T> = btree_map::Values<'a, Prefix<T>, BTreeSet<T>>;
type OtherSectionsIter<'a, T> = iter::FlatMap<SectionIter<'a, T>,
                                              MemberIter<'a, T>,
                                              FlatMapFn<'a, T>>;
type FlatMapFn<'a, T> = fn(&'a BTreeSet<T>) -> MemberIter<'a, T>;

// Amount added to `min_section_size` when deciding whether a bucket split can happen.  This helps
// protect against rapid splitting and merging in the face of moderate churn.
const SPLIT_BUFFER: usize = 3;

// Immutable iterator over the entries of a `RoutingTable`.
pub struct Iter<'a, T: 'a + Binary + Clone + Copy + Default + Hash + Xorable> {
    inner: iter::Chain<OtherSectionsIter<'a, T>, btree_set::Iter<'a, T>>,
    our_name: T,
}

impl<'a, T: 'a + Binary + Clone + Copy + Default + Hash + Xorable> Iterator for Iter<'a, T> {
    type Item = &'a T;

    #[cfg_attr(feature="cargo-clippy", allow(while_let_on_iterator))]
    fn next(&mut self) -> Option<&'a T> {
        while let Some(name) = self.inner.next() {
            if *name != self.our_name {
                return Some(name);
            }
        }
        None
    }

    fn size_hint(&self) -> (usize, Option<usize>) {
        self.inner.size_hint()
    }
}


// Used when removal of a contact triggers the need to merge two or more sections.  Sent between all
// members of all merging sections, but not peers outwith the new section. Contains all sections in
// the routing table of nodes with the sender prefix.
#[derive(Clone, Debug, PartialEq)]
pub struct OwnMergeDetails<T: Binary + Clone + Copy + Default + Hash + Xorable> {
    pub sender_prefix: Prefix<T>,
    pub merge_prefix: Prefix<T>,
    pub sections: Sections<T>,
}



// Used once merging our own section has completed to send to peers outwith the new section
#[derive(Clone, Debug, PartialEq)]
pub struct OtherMergeDetails<T: Binary + Clone + Copy + Default + Hash + Xorable> {
    pub prefix: Prefix<T>,
    pub section: BTreeSet<T>,
}



// Details returned by a successful `RoutingTable::remove()`.
#[derive(Debug)]
pub struct RemovalDetails<T: Binary + Clone + Copy + Default + Hash + Xorable> {
    // Peer name
    pub name: T,
    // True if the removed peer was in our section.
    pub was_in_our_section: bool,
}



// Details returned by `RoutingTable::merge_own_section()`.
pub enum OwnMergeState<T: Binary + Clone + Copy + Default + Hash + Xorable> {
    // If an ongoing merge is happening, and this call to `merge_own_section()` doesn't complete the
    // merge (i.e. at least one of the merging sections hasn't yet sent us its merge details), then
    // `Ongoing` is returned, implying that no further action by the caller is required.
    Ongoing,
    // If an ongoing merge is happening, and this call to `merge_own_section()` completes the merge
    // (i.e. all merging sections have sent us their merge details), then `Completed` is returned,
    // containing the appropriate targets (the `Prefix`es of all sections outwith the merging ones)
    // and the merge details they each need to receive (the new prefix and merged section).
    Completed {
        targets: BTreeSet<Prefix<T>>,
        merge_details: OtherMergeDetails<T>,
    },
    // The merge has already completed, implying that no further action by the caller is required.
    AlreadyMerged,
}



/// A routing table to manage contacts for a node.
///
/// It maintains a list of sections (identified by a `Prefix<T>`), each with a
/// list node identifiers of type `T` (e.g. `XorName`) representing connected
/// peer nodes, and provides algorithms for routing messages.
///
/// See the [crate documentation](index.html) for details.
#[derive(Clone, Eq, PartialEq)]
pub struct RoutingTable<T: Binary + Clone + Copy + Debug + Default + Hash + Xorable> {
    // Minimum number of nodes we consider acceptable in a section
    min_section_size: usize,
    // Name of node holding this table
    our_name: T,
    // Prefix of our section
    our_prefix: Prefix<T>,
    // Members of our section, including our own name
    our_section: BTreeSet<T>,
    // Other sections (excludes our own) (TODO: rename)
    sections: Sections<T>,
}

impl<T: Binary + Clone + Copy + Debug + Default + Hash + Xorable> RoutingTable<T> {
    /// Creates a new `RoutingTable`.
    pub fn new(our_name: T, min_section_size: usize) -> Self {
        let mut our_section = BTreeSet::new();
        our_section.insert(our_name);
        RoutingTable {
            our_name: our_name,
            min_section_size: min_section_size,
            our_section: our_section,
            our_prefix: Default::default(),
            sections: BTreeMap::new(),
        }
    }

    /// Adds the list of `Prefix`es as empty sections.
    ///
    /// Called once a node has been approved by its own section and is given its peers' tables.
    /// Expects the current sections to be empty.
    pub fn add_prefixes(&mut self, prefixes: Vec<Prefix<T>>) -> Result<(), Error> {
        if !self.sections.is_empty() {
            return Err(Error::InvariantViolation);
        }
        for prefix in prefixes {
            if prefix.matches(&self.our_name) {
                self.our_prefix = prefix;
            } else if self.sections.insert(prefix, BTreeSet::new()).is_some() {
                return Err(Error::InvariantViolation);
            };
        }
        // In case our section has split while we've been going through the approval process, we
        // need to assign the original members of our section to the new appropriate sections.
        let our_section = mem::replace(&mut self.our_section, BTreeSet::new());
        for name in our_section {
            if self.get_section_mut(&name)
                   .map_or(true, |section| !section.insert(name)) {
                return Err(Error::InvariantViolation);
            }
        }
        self.check_invariant(true, true)
    }

    /// Checks that the `NodeApproval` message contains a valid `RoutingTable`.
    pub fn check_node_approval_msg(&self,
                                   sections: BTreeMap<Prefix<T>, BTreeSet<T>>)
                                   -> Result<(), Error> {
        let mut temp_rt = RoutingTable::new(self.our_name, self.min_section_size);
        temp_rt.add_prefixes(sections.keys().cloned().collect())?;
        for peer in sections.values().flat_map(BTreeSet::iter) {
            let _ = temp_rt.add(*peer, false);
        }
        temp_rt.check_invariant(false, true)
    }

    /// Returns the `Prefix` of our section
    pub fn our_prefix(&self) -> &Prefix<T> {
        &self.our_prefix
    }

    /// Returns our own section, including our own name.
    pub fn our_section(&self) -> &BTreeSet<T> {
        &self.our_section
    }

    /// Returns the whole routing table, including our section and our name
    pub fn all_sections(&self) -> Sections<T> {
        self.sections
            .clone()
            .into_iter()
            .chain(iter::once((self.our_prefix, self.our_section.clone())))
            .collect()
    }

    /// Returns the section with the given prefix, if any (includes own name if is own section)
    pub fn section_with_prefix(&self, prefix: &Prefix<T>) -> Option<&BTreeSet<T>> {
        if *prefix == self.our_prefix {
            Some(&self.our_section)
        } else {
            self.sections.get(prefix)
        }
    }

    /// Returns the total number of entries in the routing table, excluding our own name.
    // TODO: refactor to include our name?
    pub fn len(&self) -> usize {
        self.sections
            .values()
            .fold(0, |acc, section| acc + section.len()) + self.our_section.len() - 1
    }

    /// Is the table empty? (Returns `true` if no nodes besides our own are known;
    /// empty sections are ignored.)
    pub fn is_empty(&self) -> bool {
        self.our_section.len() == 1 && self.sections.values().all(BTreeSet::is_empty)
    }

    /// Returns the minimum section size.
    pub fn min_section_size(&self) -> usize {
        self.min_section_size
    }

    /// Returns the number of nodes which need to exist in each subsection of a given section to
    /// allow it to be split.
    pub fn min_split_size(&self) -> usize {
        self.min_section_size + SPLIT_BUFFER
    }

    /// Returns whether the table contains the given `name`.
    pub fn has(&self, name: &T) -> bool {
        self.get_section(name)
            .map_or(false, |section| section.contains(name))
    }

    /// Iterates over all nodes known by the routing table, excluding our own name.
    // TODO: do we need to exclude our name?
    pub fn iter(&self) -> Iter<T> {
        let iter: fn(_) -> _ = BTreeSet::iter;
        Iter {
            inner: self.sections
                .values()
                .flat_map(iter)
                .chain(self.our_section.iter()),
            our_name: self.our_name,
        }
    }

    /// Compute an estimate of the size of the network from the size of our routing table.
    ///
    /// Return (estimate, exact), with exact = true iff we have the whole network in our
    /// routing table.
    pub fn network_size_estimate(&self) -> (u64, bool) {
        let known_prefixes = self.prefixes();
        let is_exact = Prefix::default().is_covered_by(known_prefixes.iter());

        // Estimated fraction of the network that we have in our RT.
        // Computed as the sum of 1 / 2^(prefix.bit_count) for all known section prefixes.
        let network_fraction: f64 = known_prefixes
            .iter()
            .map(|p| 1.0 / (p.bit_count() as f64).exp2())
            .sum();

        // Total size estimate = known_nodes / network_fraction
        let network_size = (self.len() + 1) as f64 / network_fraction;

        (network_size.ceil() as u64, is_exact)
    }

    /// Collects prefixes of all sections known by the routing table other than ours into a
    /// `BTreeSet`.
    pub fn other_prefixes(&self) -> BTreeSet<Prefix<T>> {
        self.sections.keys().cloned().collect()
    }

    /// Collects prefixes of all sections known by the routing table into a `BTreeSet`.
    pub fn prefixes(&self) -> BTreeSet<Prefix<T>> {
        self.sections
            .keys()
            .cloned()
            .chain(iter::once(self.our_prefix))
            .collect()
    }

    /// If our section is the closest one to `name`, returns all names in our section *including
    /// ours*, otherwise returns `None`.
    pub fn close_names(&self, name: &T) -> Option<BTreeSet<T>> {
        if self.our_prefix.matches(name) {
            Some(self.our_section().clone())
        } else {
            None
        }
    }

    /// If our section is the closest one to `name`, returns all names in our section *excluding
    /// ours*, otherwise returns `None`.
    pub fn other_close_names(&self, name: &T) -> Option<BTreeSet<T>> {
        if self.our_prefix.matches(name) {
            let mut section = self.our_section.clone();
            section.remove(&self.our_name);
            Some(section)
        } else {
            None
        }
    }

    /// Are we among the `count` closest nodes to `name`?
    pub fn is_closest(&self, name: &T, count: usize) -> bool {
        self.closest_names(name, count).is_some()
    }

    // Finds the `count` names closest to `name` in the whole routing table
    fn closest_known_names(&self, name: &T, count: usize) -> Vec<&T> {
        self.sections
            .iter()
            .chain(iter::once((&self.our_prefix, &self.our_section)))
            .sorted_by(|&(pfx0, _), &(pfx1, _)| pfx0.cmp_distance(pfx1, name))
            .into_iter()
            .flat_map(|(_, section)| {
                          section
                              .iter()
                              .sorted_by(|name0, name1| name.cmp_distance(name0, name1))
                      })
            .take(count)
            .collect_vec()
    }

    /// Returns the `count` closest entries to `name` in the routing table, including our own name,
    /// sorted by ascending distance to `name`. If we are not close, returns `None`.
    pub fn closest_names(&self, name: &T, count: usize) -> Option<Vec<&T>> {
        let result = self.closest_known_names(name, count);
        if result.contains(&&self.our_name) {
            Some(result)
        } else {
            None
        }
    }

    /// Returns the `count-1` closest entries to `name` in the routing table, excluding
    /// our own name, sorted by ascending distance to `name` -  or `None`, if our name
    /// isn't among `count` names closest to `name`.
    pub fn other_closest_names(&self, name: &T, count: usize) -> Option<Vec<&T>> {
        self.closest_names(name, count)
            .map(|mut result| {
                     result.retain(|name| *name != &self.our_name);
                     result
                 })
    }

    /// Returns true if `name` is in our section (including if it is our own name).
    pub fn is_in_our_section(&self, name: &T) -> bool {
        self.our_section.contains(name)
    }

    /// Returns `Ok(())` if the given contact should be added to the routing table.
    ///
    /// Returns `Err` if `name` already exists in the routing table, or it doesn't fall within any
    /// of our sections, or it's our own name.
    pub fn need_to_add(&self, name: &T) -> Result<(), Error> {
        if *name == self.our_name {
            return Err(Error::OwnNameDisallowed);
        }
        if let Some(section) = self.get_section(name) {
            if section.contains(name) {
                Err(Error::AlreadyExists)
            } else {
                Ok(())
            }
        } else {
            Err(Error::PeerNameUnsuitable)
        }
    }

    /// Returns `Err(Error::PeerNameUnsuitable)` if `name` is not within our section, or
    /// `Err(Error::AlreadyExists)` if `name` is already in our table.
    pub fn should_join_our_section(&self, name: &T) -> Result<(), Error> {
        if !self.our_prefix.matches(name) {
            return Err(Error::PeerNameUnsuitable);
        }
        if self.our_section.contains(name) {
            return Err(Error::AlreadyExists);
        }
        Ok(())
    }

    /// Validates a joining node's name.
    pub fn validate_joining_node(&self, name: &T) -> Result<(), Error> {
        if !self.our_prefix.matches(name) {
            return Err(Error::PeerNameUnsuitable);
        }
        if self.our_section.contains(name) {
            return Err(Error::AlreadyExists);
        }
        Ok(())
    }

    /// Adds a contact to the routing table.
    ///
    /// Returns `Err` if `name` already existed in the routing table, or it doesn't fall within any
    /// of our sections, or it's our own name.  Otherwise it returns `Ok(true)` if the addition
    /// succeeded and should cause our section to split or `Ok(false)` if the addition succeeded and
    /// shouldn't cause a split.
    pub fn add(&mut self, name: T, want_to_merge: bool) -> Result<bool, Error> {
        if name == self.our_name {
            return Err(Error::OwnNameDisallowed);
        }

        if let Some(section) = self.get_section_mut(&name) {
            if !section.insert(name) {
                return Err(Error::AlreadyExists);
            }
        } else {
            return Err(Error::PeerNameUnsuitable);
        }

        let split_size = self.min_split_size();
        let close_to_merging_with_us = |(prefix, section): (&Prefix<T>, &BTreeSet<T>)| {
            prefix.popped().is_compatible(&self.our_prefix) && section.len() < split_size
        };
        // If we're currently merging or are close to merging, we shouldn't split.
        if want_to_merge || self.sections.iter().any(close_to_merging_with_us) {
            return Ok(false);
        }

        // Count the number of names which will end up in each new section if our section is split.
        let new_size = self.our_section
            .iter()
            .filter(|name| self.our_name.common_prefix(name) > self.our_prefix.bit_count())
            .count();
        // If either of the two new sections will not contain enough entries, return `false`.
        Ok(new_size >= split_size && self.our_section().len() >= split_size + new_size)
    }

    /// Splits a section.
    ///
    /// If the section exists in the routing table, it is split, otherwise this function is a no-op.
    /// If any of the sections don't satisfy the invariant any more (i.e. only differ in one bit
    /// from our own prefix), they are removed and those contacts are returned.  If the split is
    /// happening to our own section, our new prefix is returned in the optional field.
    pub fn split(&mut self, prefix: Prefix<T>) -> (Vec<T>, Option<Prefix<T>>) {
        let mut result = vec![];
        if prefix == self.our_prefix {
            result = self.split_our_section();
            return (result, Some(self.our_prefix));
        }

        if let Some(to_split) = self.sections.remove(&prefix) {
            let prefix0 = prefix.pushed(false);
            let prefix1 = prefix.pushed(true);
            let (section0, section1) =
                to_split
                    .into_iter()
                    .partition::<BTreeSet<_>, _>(|name| prefix0.matches(name));

            for (pfx, section) in vec![(prefix0, section0), (prefix1, section1)] {
                if self.our_prefix.is_neighbour(&pfx) {
                    self.insert_new_section(pfx, section);
                } else {
                    result.extend(section);
                }
            }
        }
        (result, None)
    }

    /// Adds the given prefix to the routing table, merging or splitting if necessary. Returns the
    /// entries that have been dropped.
    pub fn add_prefix(&mut self, prefix: Prefix<T>) -> Vec<T> {
        let mut result = vec![];
        if self.our_prefix == prefix || self.sections.contains_key(&prefix) {
            return result; // We already have this section: Nothing to do!
        }
        // While `prefix` extends an existing entry, split that entry.
        while let Some(&shorter_pfx) =
            self.sections
                .keys()
                .chain(iter::once(&self.our_prefix))
                .find(|p| p.is_compatible(&prefix) && p.bit_count() < prefix.bit_count()) {
            let (dropped_nodes, _opt_our_pfx) = self.split(shorter_pfx);
            result.extend(dropped_nodes);
        }

        // If it's neither our neighbour nor compatible, we need to merge our own until it is
        // compatible.
        let mut our_prefix = self.our_prefix;
        while !our_prefix.is_neighbour(&prefix) && !our_prefix.is_compatible(&prefix) {
            our_prefix = our_prefix.popped();
        }
        self.merge(&our_prefix);

        // Merge if necessary, then add empty sections to satisfy the requirement that for each `i`,
        // the own prefix with the `i`-th bit flipped must be covered. To do this, split each such
        // prefix recursively until all its parts are either covered or incompatible with the
        // existing ones. Insert the incompatible ones to cover the required part of the name space.
        self.merge(&prefix);
        self.add_missing_prefixes();
        result
    }

    /// Removes a contact from the routing table.
    ///
    /// If no entry with that name is found, `Err(Error::NoSuchPeer)` is returned.  Otherwise, the
    /// entry is removed from the routing table and `RemovalDetails` is returned.  See that struct's
    /// docs for further info.
    pub fn remove(&mut self, name: &T) -> Result<RemovalDetails<T>, Error> {
        let removal_details = RemovalDetails {
            name: *name,
            was_in_our_section: self.our_prefix.matches(name),
        };
        if removal_details.was_in_our_section {
            if self.our_name == *name {
                return Err(Error::OwnNameDisallowed);
            }
            if !self.our_section.remove(name) {
                return Err(Error::NoSuchPeer);
            }
        } else if let Some(prefix) = self.find_section_prefix(name) {
            if let Some(section) = self.sections.get_mut(&prefix) {
                if !section.remove(name) {
                    return Err(Error::NoSuchPeer);
                }
            }
        } else {
            return Err(Error::NoSuchPeer);
        }
        Ok(removal_details)
    }

    /// If our section is required to merge, returns the details to initiate merging.
    ///
    /// Merging is required if any section has dropped below the minimum size and can only restore
    /// it by ultimately merging with us.
    ///
    /// However, merging happens in simple steps, each of which involves only two sections. If. e.g.
    /// section `1` drops below the minimum size, and the other sections are `01`, `001` and `000`,
    /// then this will return `true` only in the latter two. Once they are merged and have
    /// established all their new connections, it will return `true` in `01` and `00`. Only after
    /// that, the section `0` will merge with section `1`.
    pub fn should_merge(&self,
                        we_want_to_merge: bool,
                        they_want_to_merge: bool)
                        -> Option<OwnMergeDetails<T>> {
        let bit_count = self.our_prefix.bit_count();
        let doesnt_need_to_merge_with_us = |(prefix, section): (&Prefix<T>, &BTreeSet<T>)| {
            !prefix.popped().is_compatible(&self.our_prefix) ||
            section.len() >= self.min_section_size
        };
        if bit_count == 0 || we_want_to_merge ||
           !self.sections
                .contains_key(&self.our_prefix.with_flipped_bit(bit_count - 1)) {
            return None; // We can't merge, or we already sent our merge message.
        }
        if !they_want_to_merge && self.our_section.len() >= self.min_section_size &&
           self.sections.iter().all(doesnt_need_to_merge_with_us) {
            return None; // There is no reason to merge.
        }
        let merge_prefix = self.our_prefix.popped();
        Some(OwnMergeDetails {
                 sender_prefix: self.our_prefix,
                 merge_prefix: merge_prefix,
                 sections: self.all_sections(),
             })
    }

    /// When a merge of our own section is triggered (either from our own section or a neighbouring
    /// one) this function handles the incoming merge details from the peers within the merging
    /// sections.
    ///
    /// The actual merge of the section is only done once all expected merging sections have
    /// provided details.  See the docs for `OwnMergeState` for full details of the return value.
    pub fn merge_own_section(&mut self, merge_details: OwnMergeDetails<T>) -> OwnMergeState<T> {
        // TODO: Return an error if they are not compatible instead?
        if !self.our_prefix
                .is_compatible(&merge_details.merge_prefix) ||
           self.our_prefix.bit_count() != merge_details.merge_prefix.bit_count() + 1 {
            debug!("{:?}: Attempt to call merge_own_section() for an already merged prefix {:?}",
                   self.our_name,
                   merge_details.merge_prefix);
            return OwnMergeState::AlreadyMerged;
        }
        for prefix in merge_details.sections.keys() {
            if *prefix == self.our_prefix || self.sections.contains_key(prefix) {
                continue; // Already in our routing table.
            } else if self.our_prefix.is_compatible(prefix) ||
                      self.sections
                          .keys()
                          .any(|pfx| prefix.is_compatible(pfx)) {
                error!("{:?} Received unsuitable prefix {:?} in OwnSectionMerge.",
                       self.our_name,
                       prefix);
            } else {
                self.insert_new_section(*prefix, BTreeSet::new());
            }
        }

        // We currently handle this first for our own section, then for the sibling.
        // TODO: Pass all merge details in and handle them at once. Remove `Ongoing` state.
        if merge_details.sender_prefix != self.our_prefix {
            // We've heard from all merging sections - do the merge and return `Completed`.
            self.finish_merging_own_section(merge_details.merge_prefix)
        } else {
            // We don't have the merge details from both sides yet.
            OwnMergeState::Ongoing
        }
    }

    /// Merges all existing compatible sections into the new one defined by `merge_details.prefix`.
    /// Our own section is not included in the merge.
    ///
    /// The appropriate targets (all contacts from `merge_details.sections` which are not currently
    /// held in the routing table) are returned so the caller can establish connections to these
    /// peers and subsequently add them.
    pub fn merge_other_section(&mut self, merge_details: OtherMergeDetails<T>) -> BTreeSet<T> {
        let should_merge = |prefix: &Prefix<T>| {
            prefix.is_compatible(&merge_details.prefix) &&
            prefix.bit_count() >= merge_details.prefix.bit_count()
        };

        if self.sections.keys().any(should_merge) {
            self.merge(&merge_details.prefix);
            // Establish list of provided contacts which are currently missing from our table.
            merge_details
                .section
                .difference(unwrap!(self.sections.get(&merge_details.prefix)))
                .cloned()
                .collect()
        } else {
            // We've already handled this particular merge.
            BTreeSet::new()
        }
    }

    /// Returns a collection of nodes to which a message for the given `Authority` should be sent
    /// onwards.  In all non-error cases below, the returned collection will have the members of
    /// `exclude` removed, possibly resulting in an empty set being returned.
    ///
    /// * If the destination is an `Authority::Section`:
    ///     - if our section is the closest on the network (i.e. our section's prefix is a prefix of
    ///       the destination), returns all other members of our section; otherwise
    ///     - returns the `route`-th closest member of the RT to the target
    ///
    /// * If the destination is an `Authority::PrefixSection`:
    ///     - if the prefix is compatible with our prefix and is fully-covered by prefixes in our
    ///       RT, returns all members in these prefixes except ourself; otherwise
    ///     - if the prefix is compatible with our prefix and is *not* fully-covered by prefixes in
    ///       our RT, returns `Err(Error::CannotRoute)`; otherwise
    ///     - returns the `route`-th closest member of the RT to the lower bound of the target
    ///       prefix
    ///
    /// * If the destination is a group (`ClientManager`, `NaeManager` or `NodeManager`):
    ///     - if our section is the closest on the network (i.e. our section's prefix is a prefix of
    ///       the destination), returns all other members of our section; otherwise
    ///     - returns the `route`-th closest member of the RT to the target
    ///
    /// * If the destination is an individual node (`ManagedNode` or `Client`):
    ///     - if our name *is* the destination, returns an empty set; otherwise
    ///     - if the destination name is an entry in the routing table, returns it; otherwise
    ///     - returns the `route`-th closest member of the RT to the target
    pub fn targets(&self,
                   dst: &Authority<T>,
                   exclude: T,
                   route: usize)
                   -> Result<BTreeSet<T>, Error> {
        let candidates = |target_name: &T| {
            self.closest_known_names(target_name, self.min_section_size)
                .into_iter()
                .filter(|name| **name != self.our_name)
                .cloned()
                .collect::<BTreeSet<T>>()
        };

        let closest_section = match *dst {
            Authority::ManagedNode(ref target_name) |
            Authority::Client { proxy_node_name: ref target_name, .. } => {
                if *target_name == self.our_name {
                    return Ok(BTreeSet::new());
                }
                if self.has(target_name) {
                    return Ok(iter::once(*target_name).collect());
                }
                candidates(target_name)
            }
            Authority::ClientManager(ref target_name) |
            Authority::NaeManager(ref target_name) |
            Authority::NodeManager(ref target_name) => {
                if let Some(group) = self.other_closest_names(target_name, self.min_section_size) {
                    return Ok(group.into_iter().cloned().collect());
                }
                candidates(target_name)
            }
            Authority::Section(ref target_name) => {
                let (prefix, section) = self.closest_section(target_name);
                if *prefix == self.our_prefix {
                    // Exclude our name since we don't need to send to ourself
                    let mut section = section.clone();
                    section.remove(&self.our_name);
                    return Ok(section);
                }
                candidates(target_name)
            }
            Authority::PrefixSection(ref prefix) => {
                if prefix.is_compatible(&self.our_prefix) {
                    // only route the message when we have all the targets in our routing table -
                    // this is to prevent spamming the network by sending messages with
                    // intentionally short prefixes
                    if prefix.is_covered_by(self.prefixes().iter()) {
                        let is_compatible = |(pfx, section)| if prefix.is_compatible(pfx) {
                            Some(section)
                        } else {
                            None
                        };
                        return Ok(self.sections
                                      .iter()
                                      .filter_map(is_compatible)
                                      .flat_map(BTreeSet::iter)
                                      .chain(self.our_section
                                                 .iter()
                                                 .filter(|name| **name != self.our_name))
                                      .cloned()
                                      .collect());
                    } else {
                        return Err(Error::CannotRoute);
                    }
                }
                candidates(&prefix.lower_bound())
            }
        };
        Ok(iter::once(self.get_routeth_node(&closest_section, dst.name(), Some(exclude), route)?)
               .collect())
    }

    /// Returns whether we are a part of the given authority.
    pub fn in_authority(&self, auth: &Authority<T>) -> bool {
        match *auth {
            // clients have no routing tables
            Authority::Client { .. } => false,
            Authority::ManagedNode(ref name) => self.our_name == *name,
            Authority::ClientManager(ref name) |
            Authority::NaeManager(ref name) |
            Authority::NodeManager(ref name) => self.is_closest(name, self.min_section_size),
            Authority::Section(ref name) => self.our_prefix.matches(name),
            Authority::PrefixSection(ref prefix) => self.our_prefix.is_compatible(prefix),
        }
    }

    /// Returns the section matching the given `name`, if present.
    /// Includes our own name in the case that our prefix matches `name`.
    pub fn get_section(&self, name: &T) -> Option<&BTreeSet<T>> {
        if self.our_prefix.matches(name) {
            return Some(&self.our_section);
        }
        if let Some(prefix) = self.find_section_prefix(name) {
            return self.sections.get(&prefix);
        }
        None
    }

    /// Returns our name.
    pub fn our_name(&self) -> &T {
        &self.our_name
    }

    /// Returns whether the Routing invariant is currently held for this table or not.
    pub fn is_valid(&self) -> bool {
        self.check_invariant(false, false).is_ok()
    }

    /// Returns the prefix of the section in which `name` belongs, or `None` if there is no such
    /// section in the routing table.
    pub fn find_section_prefix(&self, name: &T) -> Option<Prefix<T>> {
        if self.our_prefix.matches(name) {
            return Some(self.our_prefix);
        }
        self.sections
            .keys()
            .find(|&prefix| prefix.matches(name))
            .cloned()
    }

    /// Returns `name` modified so that it belongs to one of the known prefixes with minimal bit
    /// length, favouring our own prefix if it is one of the shortest.
    pub fn assign_to_min_len_prefix(&self, name: &T) -> T {
        let target_prefix = iter::once(&self.our_prefix)
            .chain(self.sections.keys())
            .min_by_key(|prefix| prefix.bit_count())
            .unwrap_or(&self.our_prefix);
        target_prefix.substituted_in(*name)
    }

    fn split_our_section(&mut self) -> Vec<T> {
        let next_bit = self.our_name.bit(self.our_prefix.bit_count());
        let other_prefix = self.our_prefix.pushed(!next_bit);
        self.our_prefix = self.our_prefix.pushed(next_bit);
        let (our_new_section, other_section) =
            self.our_section
                .iter()
                .partition::<BTreeSet<_>, _>(|name| self.our_prefix.matches(name));
        self.our_section = our_new_section;
        // Drop sections that ceased to be our neighbours.
        let sections_to_remove = self.sections
            .keys()
            .filter(|prefix| !prefix.is_neighbour(&self.our_prefix))
            .cloned()
            .collect_vec();
        self.insert_new_section(other_prefix, other_section);
        sections_to_remove
            .into_iter()
            .filter_map(|prefix| self.sections.remove(&prefix))
            .flat_map(BTreeSet::into_iter)
            .collect()
    }

    /// Inserts the given section. Logs an error if it already exists.
    fn insert_new_section(&mut self, prefix: Prefix<T>, section: BTreeSet<T>) {
        match self.sections.entry(prefix) {
            Entry::Vacant(entry) => {
                let _section_ref = entry.insert(section);
            }
            Entry::Occupied(entry) => {
                error!("{:?} Inserting section {:?}, but already has members {:?}. This is a bug!",
                       self.our_name,
                       prefix,
                       entry.get());
                entry.into_mut().extend(section);
            }
        }
    }

    fn finish_merging_own_section(&mut self, merge_prefix: Prefix<T>) -> OwnMergeState<T> {
        self.merge(&merge_prefix);
        self.add_missing_prefixes();
        // The update needs to be sent to all neighbouring sections. However, while those are
        // merging/splitting, our own section might not agree on their prefixes and the message can
        // fail to accumulate. So also include results of flipping one bit in the `merge_prefix`.
        let targets = self.sections
            .keys()
            .cloned()
            .chain((0..merge_prefix.bit_count()).map(|i| merge_prefix.with_flipped_bit(i)))
            .collect();
        let other_details = OtherMergeDetails {
            prefix: merge_prefix,
            section: self.our_section().clone(),
        };
        OwnMergeState::Completed {
            targets: targets,
            merge_details: other_details,
        }
    }

    fn merge(&mut self, new_prefix: &Prefix<T>) {
        // Partition the sections into those for merging and the rest
        let original_sections = mem::replace(&mut self.sections, Sections::new());
        let (sections_to_merge, sections) =
            original_sections
                .into_iter()
                .partition::<BTreeMap<_, _>, _>(|&(prefix, _)| new_prefix.is_compatible(&prefix));
        self.sections = sections;
        // Merge selected sections and add the merged section back in.
<<<<<<< HEAD
        let merged_names: BTreeSet<_> =
            sections_to_merge.into_iter().flat_map(|(_, names)| names).collect();
=======
        let merged_names = sections_to_merge
            .into_iter()
            .flat_map(|(_, names)| names)
            .collect();
>>>>>>> b406eaa2
        if self.our_prefix.is_compatible(new_prefix) {
            self.our_section.extend(merged_names);
            self.our_prefix = *new_prefix;
        } else {
            self.sections
                .entry(*new_prefix)
                .or_insert_with(BTreeSet::new)
                .extend(merged_names)
        }
    }

    /// Inserts empty sections so that the prefixes cover all neighbouring areas of the namespace.
    fn add_missing_prefixes(&mut self) {
        let mut missing_pfxs = (0..self.our_prefix.bit_count())
            .map(|i| self.our_prefix.with_flipped_bit(i))
            .collect_vec();
        while let Some(pfx) = missing_pfxs.pop() {
            if !pfx.is_covered_by(self.sections.keys()) {
                if self.sections.keys().any(|p| pfx.is_compatible(p)) {
                    missing_pfxs.push(pfx.pushed(true));
                    missing_pfxs.push(pfx.pushed(false));
                } else {
                    self.insert_new_section(pfx, BTreeSet::new());
                }
            }
        }
    }

    /// Get a mutable reference to whichever section matches the given name. If our own section,
    /// our name is included.
    fn get_section_mut(&mut self, name: &T) -> Option<&mut BTreeSet<T>> {
        if self.our_prefix.matches(name) {
            return Some(&mut self.our_section);
        }
        if let Some(prefix) = self.find_section_prefix(name) {
            return self.sections.get_mut(&prefix);
        }
        None
    }

    /// Returns the prefix of the closest non-empty section to `name`, regardless of whether `name`
    /// belongs in that section or not, and the section itself.
    fn closest_section(&self, name: &T) -> (&Prefix<T>, &BTreeSet<T>) {
        let mut result = (&self.our_prefix, &self.our_section);
        for (prefix, section) in &self.sections {
            if !section.is_empty() && result.0.cmp_distance(prefix, name) == Ordering::Greater {
                result = (prefix, section)
            }
        }
        result
    }

    /// Gets the `route`-th name from a collection of names
    fn get_routeth_name<'a, U: IntoIterator<Item = &'a T>>(names: U,
                                                           dst_name: &T,
                                                           route: usize)
                                                           -> &'a T {
        let sorted_names = names
            .into_iter()
            .sorted_by(|&lhs, &rhs| dst_name.cmp_distance(lhs, rhs));
        sorted_names[route % sorted_names.len()]
    }

    /// Returns the `route`-th node in the given section, sorted by distance to `target`
    fn get_routeth_node(&self,
                        section: &BTreeSet<T>,
                        target: T,
                        exclude: Option<T>,
                        route: usize)
                        -> Result<T, Error> {
        let names = if let Some(exclude) = exclude {
            section.iter().filter(|&x| *x != exclude).collect_vec()
        } else {
            section.iter().collect_vec()
        };

        if names.is_empty() {
            return Err(Error::CannotRoute);
        }

        Ok(*RoutingTable::get_routeth_name(names, &target, route))
    }

    fn check_invariant(&self,
                       allow_small_sections: bool,
                       show_warnings: bool)
                       -> Result<(), Error> {
        let warn = |log_msg: String| -> Result<(), Error> {
            if show_warnings {
                warn!("{}", log_msg);
            }
            Err(Error::InvariantViolation)
        };
        if !self.our_prefix.matches(&self.our_name) {
            return warn(format!("Our prefix does not match our name: {:?}", self));
        }
        if self.sections.contains_key(&self.our_prefix) {
            return warn(format!("Our own section is in the sections map: {:?}", self));
        }
        let has_enough_nodes = self.len() >= self.min_section_size;
        if has_enough_nodes && self.our_section.len() < self.min_section_size {
            return warn(format!("Minimum section size not met for section {:?}: {:?}",
                                self.our_prefix,
                                self));
        }
        for name in &self.our_section {
            if !self.our_prefix.matches(name) {
                return warn(format!("Name {} doesn't match section prefix {:?}: {:?}",
                                    name.debug_binary(),
                                    self.our_prefix,
                                    self));
            }
        }

        for (prefix, section) in &self.sections {
            if has_enough_nodes && section.len() < self.min_section_size {
                if section.len() <= 1 && allow_small_sections {
                    continue;
                }
                return warn(format!("Minimum group size not met for group {:?}: {:?}",
                                    prefix,
                                    self));
            }
            for name in section {
                if !prefix.matches(name) {
                    return warn(format!("Name {} doesn't match section prefix {:?}: {:?}",
                                        name.debug_binary(),
                                        prefix,
                                        self));
                }
            }
        }

        let all_are_neighbours = self.sections
            .keys()
            .all(|&x| self.our_prefix.is_neighbour(&x));
        let all_neighbours_covered = {
            let prefixes = self.prefixes();
            (0..self.our_prefix.bit_count()).all(|i| {
                                                     self.our_prefix
                                                         .with_flipped_bit(i)
                                                         .is_covered_by(&prefixes)
                                                 })
        };
        if !all_are_neighbours {
            return warn(format!("Some sections in the RT aren't neighbours of our section: {:?}",
                                self));
        }
        if !all_neighbours_covered {
            return warn(format!("Some neighbours aren't fully covered by the RT: {:?}", self));
        }

        Ok(())
    }

    /// Runs the built-in invariant checker
    #[cfg(any(test, feature = "use-mock-crust"))]
    pub fn verify_invariant(&self) {
        unwrap!(self.check_invariant(false, true),
                "Invariant not satisfied for RT: {:?}",
                self);
    }

    #[cfg(test)]
    fn num_of_sections(&self) -> usize {
        self.sections.len()
    }
}

impl<T: Binary + Clone + Copy + Debug + Default + Hash + Xorable> Binary for RoutingTable<T> {
    fn fmt(&self, formatter: &mut Formatter) -> FmtResult {
        writeln!(formatter, "RoutingTable {{")?;
        writeln!(formatter, "\tmin_section_size: {},", self.min_section_size)?;
        writeln!(formatter,
                 "\tour_name: {:?} ({}),",
                 self.our_name,
                 self.our_name.debug_binary())?;
        writeln!(formatter, "\tour_prefix: {:?}", self.our_prefix)?;
        let sections = self.sections
            .iter()
            .chain(iter::once((&self.our_prefix, &self.our_section)))
            .collect::<BTreeSet<_>>();
        for (section_index, &(prefix, section)) in sections.iter().enumerate() {
            write!(formatter,
                   "\tsection {} with {:?}: {{\n",
                   section_index,
                   prefix)?;
            for (name_index, name) in section.iter().enumerate() {
                let comma = if name_index == section.len() - 1 {
                    ""
                } else {
                    ","
                };
                writeln!(formatter,
                         "\t\t{:?} ({}){}",
                         name,
                         name.debug_binary(),
                         comma)?;
            }
            let comma = if section_index == sections.len() - 1 {
                ""
            } else {
                ","
            };
            writeln!(formatter, "\t}}{}", comma)?;
        }
        write!(formatter, "}}")
    }
}

impl<T: Binary + Clone + Copy + Debug + Default + Hash + Xorable> Debug for RoutingTable<T> {
    fn fmt(&self, formatter: &mut Formatter) -> FmtResult {
        Binary::fmt(self, formatter)
    }
}


#[cfg(test)]
mod tests {
    use super::*;
    use super::SPLIT_BUFFER;
    use itertools::Itertools;
    use std::collections::BTreeSet;
    use std::str::FromStr;

    #[test]
    fn small() {
        let name = 123u32;
        let table = RoutingTable::new(name, 6);
        assert_eq!(*table.our_name(), name);
        assert_eq!(table.len(), 0);
        assert!(table.is_empty());
        assert_eq!(table.iter().count(), 0);
    }

    // Adds `min_split_size() - 1` entries to `table`, starting at `name` and incrementing it by 1
    // each time.
    fn add_sequential_entries(table: &mut RoutingTable<u16>, name: &mut u16) {
        for _ in 1..table.min_split_size() {
            assert_eq!(table.add(*name, false), Ok(false));
            table.verify_invariant();
            *name += 1;
        }
    }

    // Test explicitly covers `close_names()`, `other_close_names()`, `is_in_our_section()` and
    // `need_to_add()` while also implicitly testing `add()` and `split()`.
    #[test]
    fn test_routing_sections() {
        assert!(SPLIT_BUFFER < 3818,
                "Given the chosen values for 'our_name' and RT type (u16), this requires the \
                 SPLIT_BUFFER to be less than 3818.");
        let our_name = 0b_0001_0001_0001_0001u16;
        let mut table = RoutingTable::new(our_name, 5);
        table.verify_invariant();

        // Set up initial section so the half with our prefix has `min_split_size` entries and the
        // other half has one less (i.e. so it's ready to split).
        let mut expected_rt_len = 0; // doesn't include own name
        let mut section_00_name = our_name + 1;
        let mut section_10_name = our_name.with_flipped_bit(0);
        add_sequential_entries(&mut table, &mut section_00_name);
        add_sequential_entries(&mut table, &mut section_10_name);
        expected_rt_len += 2 * (table.min_split_size() - 1);

        // Add one name to the other half to trigger the split to sections 0 and 1.
        assert_eq!(table.add(section_10_name, false), Ok(true));
        expected_rt_len += 1;
        let mut expected_own_prefix = Prefix::new(0, our_name);
        assert_eq!(*table.our_prefix(), expected_own_prefix);
        let (nodes_to_drop, our_new_prefix) = table.split(expected_own_prefix);
        expected_own_prefix = Prefix::new(1, our_name);
        assert_eq!(*table.our_prefix(), expected_own_prefix);
        assert_eq!(unwrap!(our_new_prefix), expected_own_prefix);
        assert!(nodes_to_drop.is_empty());
        table.verify_invariant();
        assert_eq!(table.len(), expected_rt_len);
        assert_eq!(table.all_sections().len(), 2);
        assert_eq!(table.our_section().len(), table.min_split_size());

        // Add `min_split_size - 1` with names 01... and names 11... to get both sections ready to
        // split again.
        let mut section_01_name = our_name.with_flipped_bit(1);
        let mut section_11_name = section_10_name.with_flipped_bit(1);
        add_sequential_entries(&mut table, &mut section_01_name);
        add_sequential_entries(&mut table, &mut section_11_name);
        expected_rt_len += 2 * (table.min_split_size() - 1);

        // Trigger split in our own section first to yield sections 00, 01 and 1.
        assert_eq!(table.add(section_01_name, false), Ok(true));
        expected_rt_len += 1;
        assert_eq!(*table.our_prefix(), expected_own_prefix);
        let (nodes_to_drop, our_new_prefix) = table.split(expected_own_prefix);
        expected_own_prefix = Prefix::new(2, our_name);
        assert_eq!(*table.our_prefix(), expected_own_prefix);
        assert_eq!(unwrap!(our_new_prefix), expected_own_prefix);
        assert!(nodes_to_drop.is_empty());
        table.verify_invariant();
        assert_eq!(table.len(), expected_rt_len);
        assert_eq!(table.all_sections().len(), 3);
        assert_eq!(table.our_section().len(), table.min_split_size());

        // Now trigger split in section 1, which should cause section 11 to get ejected, leaving
        // sections 00, 01 and 10.
        assert_eq!(table.add(section_11_name, false), Ok(false));
        expected_rt_len += 1;
        assert_eq!(*table.our_prefix(), expected_own_prefix);
        let (nodes_to_drop, our_new_prefix) = table.split(Prefix::new(1, section_11_name));
        assert_eq!(*table.our_prefix(), expected_own_prefix);
        assert!(our_new_prefix.is_none());
        assert_eq!(nodes_to_drop.len(), table.min_split_size());
        let mut drop_prefix = Prefix::new(2, section_11_name);
        assert!(nodes_to_drop.iter().all(|name| drop_prefix.matches(name)));
        expected_rt_len -= nodes_to_drop.len();
        table.verify_invariant();
        assert_eq!(table.len(), expected_rt_len);
        assert_eq!(table.all_sections().len(), 3);
        assert_eq!(table.our_section().len(), table.min_split_size());

        // Add `min_split_size - 1` with names 001... and names 011... to get sections 00 and 01
        // ready to split.
        let mut section_001_name = our_name.with_flipped_bit(2);
        let mut section_011_name = section_001_name.with_flipped_bit(1);
        add_sequential_entries(&mut table, &mut section_001_name);
        add_sequential_entries(&mut table, &mut section_011_name);
        expected_rt_len += 2 * (table.min_split_size() - 1);

        // Trigger split in other section (i.e. section 01) first this time to yield sections 00,
        // 010, 011 and 10.
        assert_eq!(table.add(section_011_name, false), Ok(false));
        expected_rt_len += 1;
        assert_eq!(*table.our_prefix(), expected_own_prefix);
        let (nodes_to_drop, our_new_prefix) = table.split(Prefix::new(2, section_011_name));
        assert_eq!(*table.our_prefix(), expected_own_prefix);
        assert!(our_new_prefix.is_none());
        assert!(nodes_to_drop.is_empty());
        table.verify_invariant();
        assert_eq!(table.len(), expected_rt_len);
        assert_eq!(table.all_sections().len(), 4);
        assert_eq!(table.our_section().len(), 2 * table.min_split_size() - 1);

        // Now trigger split in own section (i.e. section 00), which should cause section 011 to get
        // ejected, leaving sections 000, 001, 010 and 10.
        assert_eq!(table.add(section_001_name, false), Ok(true));
        expected_rt_len += 1;
        assert_eq!(*table.our_prefix(), expected_own_prefix);
        let (nodes_to_drop, our_new_prefix) = table.split(expected_own_prefix);
        expected_own_prefix = Prefix::new(3, our_name);
        assert_eq!(*table.our_prefix(), expected_own_prefix);
        assert_eq!(unwrap!(our_new_prefix), expected_own_prefix);
        assert_eq!(nodes_to_drop.len(), table.min_split_size());
        drop_prefix = Prefix::new(3, section_011_name);
        assert!(nodes_to_drop.iter().all(|name| drop_prefix.matches(name)));
        expected_rt_len -= nodes_to_drop.len();
        table.verify_invariant();
        assert_eq!(table.len(), expected_rt_len);
        assert_eq!(table.all_sections().len(), 4);
        assert_eq!(table.our_section().len(), table.min_split_size());

        // Try to add a name which is already in the RT.
        assert_eq!(table.add(section_001_name, false),
                   Err(Error::AlreadyExists));
        table.verify_invariant();
        assert_eq!(table.len(), expected_rt_len);

        // Try to add our own name.
        assert_eq!(table.add(our_name, false), Err(Error::OwnNameDisallowed));
        table.verify_invariant();
        assert_eq!(table.len(), expected_rt_len);

        // Try to add a name which doesn't fit any section.
        assert_eq!(table.add(nodes_to_drop[0], false),
                   Err(Error::PeerNameUnsuitable));
        table.verify_invariant();
        assert_eq!(table.len(), expected_rt_len);

        // Check `is_in_our_section()`.
        assert!(table.is_in_our_section(&our_name));
        assert!(table.is_in_our_section(&(section_00_name - 1)));
        assert!(!table.is_in_our_section(&section_001_name));
        assert!(!table.is_in_our_section(&section_10_name));

        // Check `close_names()`.
        let our_section = table.our_section().clone();
        assert!(our_section.contains(&our_name));
        assert_eq!(unwrap!(table.close_names(&our_name)), our_section);
        assert_eq!(unwrap!(table.close_names(&section_00_name)), our_section);
        assert!(table.close_names(&section_001_name).is_none());
        assert!(table.close_names(&section_10_name).is_none());

        // Check `other_close_names()`.
        let our_section_without_us = our_section
            .into_iter()
            .filter(|name| *name != our_name)
            .collect::<BTreeSet<_>>();
        assert_eq!(unwrap!(table.other_close_names(&our_name)),
                   our_section_without_us);
        assert_eq!(unwrap!(table.other_close_names(&section_00_name)),
                   our_section_without_us);
        assert!(table.other_close_names(&section_001_name).is_none());
        assert!(table.other_close_names(&section_10_name).is_none());

        // Check `need_to_add()`.
        assert_eq!(table.need_to_add(&section_001_name),
                   Err(Error::AlreadyExists));
        assert_eq!(table.need_to_add(&our_name), Err(Error::OwnNameDisallowed));
        assert_eq!(table.need_to_add(&nodes_to_drop[0]),
                   Err(Error::PeerNameUnsuitable));
        assert_eq!(table.need_to_add(&(section_001_name + 1)), Ok(()));
    }

    #[test]
    fn test_closest_names() {
        let our_name = 0u16;
        let mut table = RoutingTable::new(our_name, 8);
        // initialize the table
        unwrap!(table.add(0x8000, false));
        unwrap!(table.add(0x4000, false));
        unwrap!(table.add(0x2000, false));
        unwrap!(table.add(0x1000, false));
        unwrap!(table.add(0x0800, false));
        unwrap!(table.add(0x0400, false));
        unwrap!(table.add(0x0200, false));
        unwrap!(table.add(0x0100, false));
        unwrap!(table.add(0x0080, false));
        unwrap!(table.add(0x0040, false));

        let mut name = 0xFFFF;
        assert!(table.closest_names(&name, 10).is_none());
        assert!(table.other_closest_names(&name, 10).is_none());
        assert!(table.closest_names(&name, 11).is_some());
        let result = unwrap!(table.other_closest_names(&name, 11));
        assert_eq!(result.len(), 10);

        name = 0x01FF;
        assert!(table.closest_names(&name, 3).is_none());
        let result = unwrap!(table.closest_names(&name, 4));
        assert_eq!(result.len(), 4);
        assert_eq!(*result[0], 0x0100);
        assert_eq!(*result[1], 0x0080);
        assert_eq!(*result[2], 0x0040);
        assert_eq!(*result[3], 0x0000);

        let result = unwrap!(table.other_closest_names(&name, 4));
        assert_eq!(result.len(), 3);
        assert_eq!(*result[0], 0x0100);
        assert_eq!(*result[1], 0x0080);
        assert_eq!(*result[2], 0x0040);
    }

    #[test]
    fn test_add_prefix() {
        let our_name = 0u8;
        let mut table = RoutingTable::new(our_name, 1);
        // Add 10, 20, 30, 40, 50, 60, 70, 80, 90, A0, B0, C0, D0, E0 and F0.
        for i in 1..0x10 {
            unwrap!(table.add(i * 0x10, false));
        }
        assert_eq!(prefixes_from_strs(vec![""]), table.prefixes());
        assert_eq!(Vec::<u8>::new(),
                   table.add_prefix(unwrap!(Prefix::from_str("01"))));
        assert_eq!(prefixes_from_strs(vec!["1", "00", "01"]), table.prefixes());
        assert_eq!(vec![0xc0, 0xd0, 0xe0, 0xf0u8],
                   table.add_prefix(unwrap!(Prefix::from_str("111"))).into_iter().sorted());
        assert_eq!(prefixes_from_strs(vec!["110", "111", "10", "0"]),
                   table.prefixes());
        assert_eq!(Vec::<u8>::new(),
                   table.add_prefix(unwrap!(Prefix::from_str("0"))));
        assert_eq!(prefixes_from_strs(vec!["110", "111", "10", "0"]),
                   table.prefixes());
        assert_eq!(Vec::<u8>::new(),
                   table.add_prefix(unwrap!(Prefix::from_str(""))));
        assert_eq!(prefixes_from_strs(vec![""]), table.prefixes());
    }

    fn prefixes_from_strs(strs: Vec<&str>) -> BTreeSet<Prefix<u8>> {
        strs.into_iter()
            .map(|s| unwrap!(Prefix::from_str(s)))
            .collect()
    }
}<|MERGE_RESOLUTION|>--- conflicted
+++ resolved
@@ -974,15 +974,10 @@
                 .partition::<BTreeMap<_, _>, _>(|&(prefix, _)| new_prefix.is_compatible(&prefix));
         self.sections = sections;
         // Merge selected sections and add the merged section back in.
-<<<<<<< HEAD
-        let merged_names: BTreeSet<_> =
-            sections_to_merge.into_iter().flat_map(|(_, names)| names).collect();
-=======
-        let merged_names = sections_to_merge
+        let merged_names: BTreeSet<_> = sections_to_merge
             .into_iter()
             .flat_map(|(_, names)| names)
             .collect();
->>>>>>> b406eaa2
         if self.our_prefix.is_compatible(new_prefix) {
             self.our_section.extend(merged_names);
             self.our_prefix = *new_prefix;
@@ -1295,7 +1290,9 @@
         assert!(our_new_prefix.is_none());
         assert_eq!(nodes_to_drop.len(), table.min_split_size());
         let mut drop_prefix = Prefix::new(2, section_11_name);
-        assert!(nodes_to_drop.iter().all(|name| drop_prefix.matches(name)));
+        assert!(nodes_to_drop
+                    .iter()
+                    .all(|name| drop_prefix.matches(name)));
         expected_rt_len -= nodes_to_drop.len();
         table.verify_invariant();
         assert_eq!(table.len(), expected_rt_len);
@@ -1335,7 +1332,9 @@
         assert_eq!(unwrap!(our_new_prefix), expected_own_prefix);
         assert_eq!(nodes_to_drop.len(), table.min_split_size());
         drop_prefix = Prefix::new(3, section_011_name);
-        assert!(nodes_to_drop.iter().all(|name| drop_prefix.matches(name)));
+        assert!(nodes_to_drop
+                    .iter()
+                    .all(|name| drop_prefix.matches(name)));
         expected_rt_len -= nodes_to_drop.len();
         table.verify_invariant();
         assert_eq!(table.len(), expected_rt_len);
@@ -1446,7 +1445,10 @@
                    table.add_prefix(unwrap!(Prefix::from_str("01"))));
         assert_eq!(prefixes_from_strs(vec!["1", "00", "01"]), table.prefixes());
         assert_eq!(vec![0xc0, 0xd0, 0xe0, 0xf0u8],
-                   table.add_prefix(unwrap!(Prefix::from_str("111"))).into_iter().sorted());
+                   table
+                       .add_prefix(unwrap!(Prefix::from_str("111")))
+                       .into_iter()
+                       .sorted());
         assert_eq!(prefixes_from_strs(vec!["110", "111", "10", "0"]),
                    table.prefixes());
         assert_eq!(Vec::<u8>::new(),
